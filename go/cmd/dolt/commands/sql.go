// Copyright 2019-2020 Dolthub, Inc.
//
// Licensed under the Apache License, Version 2.0 (the "License");
// you may not use this file except in compliance with the License.
// You may obtain a copy of the License at
//
//     http://www.apache.org/licenses/LICENSE-2.0
//
// Unless required by applicable law or agreed to in writing, software
// distributed under the License is distributed on an "AS IS" BASIS,
// WITHOUT WARRANTIES OR CONDITIONS OF ANY KIND, either express or implied.
// See the License for the specific language governing permissions and
// limitations under the License.

package commands

import (
	"context"
	"fmt"
	"io"
	"os"
	"path/filepath"
	"runtime"
	"strings"

	"github.com/abiosoft/readline"
	sqle "github.com/dolthub/go-mysql-server"
	"github.com/dolthub/go-mysql-server/auth"
	"github.com/dolthub/go-mysql-server/sql"
	"github.com/dolthub/go-mysql-server/sql/analyzer"
	"github.com/dolthub/go-mysql-server/sql/expression"
	"github.com/dolthub/go-mysql-server/sql/information_schema"
	"github.com/dolthub/go-mysql-server/sql/parse"
	"github.com/dolthub/go-mysql-server/sql/plan"
	"github.com/dolthub/ishell"
	"github.com/dolthub/vitess/go/vt/sqlparser"
	"github.com/dolthub/vitess/go/vt/vterrors"
	"github.com/fatih/color"
	"github.com/flynn-archive/go-shlex"
	"gopkg.in/src-d/go-errors.v1"

	"github.com/dolthub/dolt/go/cmd/dolt/cli"
	"github.com/dolthub/dolt/go/cmd/dolt/errhand"
	eventsapi "github.com/dolthub/dolt/go/gen/proto/dolt/services/eventsapi/v1alpha1"
	"github.com/dolthub/dolt/go/libraries/doltcore/doltdb"
	"github.com/dolthub/dolt/go/libraries/doltcore/env"
	"github.com/dolthub/dolt/go/libraries/doltcore/schema"
	dsqle "github.com/dolthub/dolt/go/libraries/doltcore/sqle"
	"github.com/dolthub/dolt/go/libraries/doltcore/sqle/dfunctions"
<<<<<<< HEAD
=======
	"github.com/dolthub/dolt/go/libraries/doltcore/sqle/dtables"
	"github.com/dolthub/dolt/go/libraries/doltcore/sqle/sqlutil"
	"github.com/dolthub/dolt/go/libraries/doltcore/table"
	"github.com/dolthub/dolt/go/libraries/doltcore/table/pipeline"
	"github.com/dolthub/dolt/go/libraries/doltcore/table/typed/json"
	"github.com/dolthub/dolt/go/libraries/doltcore/table/untyped"
	"github.com/dolthub/dolt/go/libraries/doltcore/table/untyped/csv"
	"github.com/dolthub/dolt/go/libraries/doltcore/table/untyped/fwt"
	"github.com/dolthub/dolt/go/libraries/doltcore/table/untyped/nullprinter"
	"github.com/dolthub/dolt/go/libraries/doltcore/table/untyped/tabular"
>>>>>>> a19e2eff
	"github.com/dolthub/dolt/go/libraries/utils/argparser"
	"github.com/dolthub/dolt/go/libraries/utils/filesys"
	"github.com/dolthub/dolt/go/libraries/utils/iohelp"
	"github.com/dolthub/dolt/go/libraries/utils/osutil"
	"github.com/dolthub/dolt/go/libraries/utils/pipeline"
	"github.com/dolthub/dolt/go/store/types"
)

var sqlDocs = cli.CommandDocumentationContent{
	ShortDesc: "Runs a SQL query",
	LongDesc: `Runs a SQL query you specify. With no arguments, begins an interactive shell to run queries and view the results. With the {{.EmphasisLeft}}-q{{.EmphasisRight}} option, runs the given query and prints any results, then exits. If a commit is specified then only read queries are supported, and will run against the data at the specified commit.

By default, {{.EmphasisLeft}}-q{{.EmphasisRight}} executes a single statement. To execute multiple SQL statements separated by semicolons, use {{.EmphasisLeft}}-b{{.EmphasisRight}} to enable batch mode. Queries can be saved with {{.EmphasisLeft}}-s{{.EmphasisRight}}. Alternatively {{.EmphasisLeft}}-x{{.EmphasisRight}} can be used to execute a saved query by name. Pipe SQL statements to dolt sql (no {{.EmphasisLeft}}-q{{.EmphasisRight}}) to execute a SQL import or update script. 

By default this command uses the dolt data repository in the current working directory as the one and only database. Running with {{.EmphasisLeft}}--multi-db-dir <directory>{{.EmphasisRight}} uses each of the subdirectories of the supplied directory (each subdirectory must be a valid dolt data repository) as databases. Subdirectories starting with '.' are ignored. Known limitations: 
	- No support for creating indexes 
	- No support for foreign keys 
	- No support for column constraints besides NOT NULL 
	- No support for default values 
	- Joins can only use indexes for two table joins. Three or more tables in a join query will use a non-indexed join, which is very slow.`,

	Synopsis: []string{
		"[--multi-db-dir {{.LessThan}}directory{{.GreaterThan}}] [-r {{.LessThan}}result format{{.GreaterThan}}]",
		"-q {{.LessThan}}query;query{{.GreaterThan}} [-r {{.LessThan}}result format{{.GreaterThan}}] -s {{.LessThan}}name{{.GreaterThan}} -m {{.LessThan}}message{{.GreaterThan}} [-b] [{{.LessThan}}commit{{.GreaterThan}}]",
		"-q {{.LessThan}}query;query{{.GreaterThan}} --multi-db-dir {{.LessThan}}directory{{.GreaterThan}} [-r {{.LessThan}}result format{{.GreaterThan}}] [-b]",
		"-x {{.LessThan}}name{{.GreaterThan}} [{{.LessThan}}commit{{.GreaterThan}}]",
		"--list-saved",
	},
}

const (
	QueryFlag      = "query"
	FormatFlag     = "result-format"
	saveFlag       = "save"
	executeFlag    = "execute"
	listSavedFlag  = "list-saved"
	messageFlag    = "message"
	BatchFlag      = "batch"
	multiDBDirFlag = "multi-db-dir"
	welcomeMsg     = `# Welcome to the DoltSQL shell.
# Statements must be terminated with ';'.
# "exit" or "quit" (or Ctrl-D) to exit.`
)

type SqlCmd struct {
	VersionStr string
}

// Name is returns the name of the Dolt cli command. This is what is used on the command line to invoke the command
func (cmd SqlCmd) Name() string {
	return "sql"
}

// Description returns a description of the command
func (cmd SqlCmd) Description() string {
	return "Run a SQL query against tables in repository."
}

// CreateMarkdown creates a markdown file containing the helptext for the command at the given path
func (cmd SqlCmd) CreateMarkdown(fs filesys.Filesys, path, commandStr string) error {
	ap := cmd.createArgParser()
	return CreateMarkdown(fs, path, cli.GetCommandDocumentation(commandStr, sqlDocs, ap))
}

func (cmd SqlCmd) createArgParser() *argparser.ArgParser {
	ap := argparser.NewArgParser()
	ap.ArgListHelp = append(ap.ArgListHelp, [2]string{"commit", "Commit to run read only queries against."})
	ap.SupportsString(QueryFlag, "q", "SQL query to run", "Runs a single query and exits")
	ap.SupportsString(FormatFlag, "r", "result output format", "How to format result output. Valid values are tabular, csv, json. Defaults to tabular. ")
	ap.SupportsString(saveFlag, "s", "saved query name", "Used with --query, save the query to the query catalog with the name provided. Saved queries can be examined in the dolt_query_catalog system table.")
	ap.SupportsString(executeFlag, "x", "saved query name", "Executes a saved query with the given name")
	ap.SupportsFlag(listSavedFlag, "l", "Lists all saved queries")
	ap.SupportsString(messageFlag, "m", "saved query description", "Used with --query and --save, saves the query with the descriptive message given. See also --name")
	ap.SupportsFlag(BatchFlag, "b", "batch mode, to run more than one query with --query, separated by ';'. Piping input to sql with no arguments also uses batch mode")
	ap.SupportsString(multiDBDirFlag, "", "directory", "Defines a directory whose subdirectories should all be dolt data repositories accessible as independent databases within ")
	return ap
}

// EventType returns the type of the event to log
func (cmd SqlCmd) EventType() eventsapi.ClientEventType {
	return eventsapi.ClientEventType_SQL
}

// RequiresRepo indicates that this command does not have to be run from within a dolt data repository directory.
// In this case it is because this command supports the multiDBDirFlag which can pass in a directory.  In the event that
// that parameter is not provided there is additional error handling within this command to make sure that this was in
// fact run from within a dolt data repository directory.
func (cmd SqlCmd) RequiresRepo() bool {
	return false
}

// Exec executes the command
func (cmd SqlCmd) Exec(ctx context.Context, commandStr string, args []string, dEnv *env.DoltEnv) int {
	ap := cmd.createArgParser()
	help, usage := cli.HelpAndUsagePrinters(cli.GetCommandDocumentation(commandStr, sqlDocs, ap))

	apr := cli.ParseArgs(ap, args, help)
	err := validateSqlArgs(apr)
	if err != nil {
		return HandleVErrAndExitCode(errhand.VerboseErrorFromError(err), usage)
	}

	args = apr.Args()

	var verr errhand.VerboseError
	format := FormatTabular
	if formatSr, ok := apr.GetValue(FormatFlag); ok {
		format, verr = GetResultFormat(formatSr)
		if verr != nil {
			return HandleVErrAndExitCode(errhand.VerboseErrorFromError(verr), usage)
		}
	}

	dsess := dsqle.DefaultDoltSession()

	var mrEnv env.MultiRepoEnv
	var initialRoots map[string]*doltdb.RootValue
	var readOnly = false
	if multiDir, ok := apr.GetValue(multiDBDirFlag); !ok {
		if !cli.CheckEnvIsValid(dEnv) {
			return 2
		}

		mrEnv = env.DoltEnvAsMultiEnv(dEnv)

		if apr.NArg() > 0 {
			cs, err := parseCommitSpec(dEnv, apr)

			if err != nil {
				return HandleVErrAndExitCode(errhand.BuildDError("Invalid commit %s", apr.Arg(0)).SetPrintUsage().Build(), usage)
			}

			cm, err := dEnv.DoltDB.Resolve(ctx, cs, dEnv.RepoState.CWBHeadRef())

			if err != nil {
				return HandleVErrAndExitCode(errhand.BuildDError("Invalid commit %s", apr.Arg(0)).SetPrintUsage().Build(), usage)
			}

			root, err := cm.GetRootValue()

			if err != nil {
				return HandleVErrAndExitCode(errhand.BuildDError("Invalid commit %s", apr.Arg(0)).SetPrintUsage().Build(), usage)
			}

			for dbname := range mrEnv {
				initialRoots = map[string]*doltdb.RootValue{dbname: root}
			}

			readOnly = true
		} else {
			initialRoots, err = mrEnv.GetWorkingRoots(ctx)

			if err != nil {
				return HandleVErrAndExitCode(errhand.VerboseErrorFromError(err), usage)
			}
		}

		dsess.Username = *dEnv.Config.GetStringOrDefault(env.UserNameKey, "")
		dsess.Email = *dEnv.Config.GetStringOrDefault(env.UserEmailKey, "")
	} else {
		if apr.NArg() > 0 {
			return HandleVErrAndExitCode(errhand.BuildDError("Specifying a commit is not compatible with the --multi-db-dir flag.").SetPrintUsage().Build(), usage)
		}

		mrEnv, err = env.LoadMultiEnvFromDir(ctx, env.GetCurrentUserHomeDir, dEnv.FS, multiDir, cmd.VersionStr)

		if err != nil {
			return HandleVErrAndExitCode(errhand.VerboseErrorFromError(err), usage)
		}

		initialRoots, err = mrEnv.GetWorkingRoots(ctx)

		if err != nil {
			return HandleVErrAndExitCode(errhand.VerboseErrorFromError(err), usage)
		}
	}

	sqlCtx := sql.NewContext(ctx,
		sql.WithSession(dsess),
		sql.WithIndexRegistry(sql.NewIndexRegistry()),
		sql.WithViewRegistry(sql.NewViewRegistry()))
	_ = sqlCtx.Set(sqlCtx, sql.AutoCommitSessionVar, sql.Boolean, true)

	roots := make(map[string]*doltdb.RootValue)

	var name string
	var root *doltdb.RootValue
	for name, root = range initialRoots {
		roots[name] = root
	}

	var currentDB string
	if len(initialRoots) == 1 {
		sqlCtx.SetCurrentDatabase(name)
		currentDB = name
	}

	if query, queryOK := apr.GetValue(QueryFlag); queryOK {
		batchMode := apr.Contains(BatchFlag)

		if batchMode {
			batchInput := strings.NewReader(query)
			roots, verr = execBatch(sqlCtx, readOnly, mrEnv, roots, batchInput, format)
		} else {
			roots, verr = execQuery(sqlCtx, readOnly, mrEnv, roots, query, format)

			if verr != nil {
				return HandleVErrAndExitCode(verr, usage)
			}

			saveName := apr.GetValueOrDefault(saveFlag, "")

			if saveName != "" {
				saveMessage := apr.GetValueOrDefault(messageFlag, "")
				roots[currentDB], verr = saveQuery(ctx, roots[currentDB], dEnv, query, saveName, saveMessage)
			}
		}
	} else if savedQueryName, exOk := apr.GetValue(executeFlag); exOk {
		sq, err := dtables.RetrieveFromQueryCatalog(ctx, roots[currentDB], savedQueryName)

		if err != nil {
			return HandleVErrAndExitCode(errhand.VerboseErrorFromError(err), usage)
		}

		cli.PrintErrf("Executing saved query '%s':\n%s\n", savedQueryName, sq.Query)
		roots, verr = execQuery(sqlCtx, readOnly, mrEnv, roots, sq.Query, format)
	} else if apr.Contains(listSavedFlag) {
		hasQC, err := roots[currentDB].HasTable(ctx, doltdb.DoltQueryCatalogTableName)

		if err != nil {
			verr := errhand.BuildDError("error: Failed to read from repository.").AddCause(err).Build()
			return HandleVErrAndExitCode(verr, usage)
		}

		if !hasQC {
			return 0
		}

		query := "SELECT * FROM " + doltdb.DoltQueryCatalogTableName
		_, verr = execQuery(sqlCtx, readOnly, mrEnv, roots, query, format)
	} else {
		// Run in either batch mode for piped input, or shell mode for interactive
		runInBatchMode := true
		fi, err := os.Stdin.Stat()

		if err != nil {
			if !osutil.IsWindows {
				return HandleVErrAndExitCode(errhand.BuildDError("Couldn't stat STDIN. This is a bug.").Build(), usage)
			}
		} else {
			runInBatchMode = fi.Mode()&os.ModeCharDevice == 0
		}

		if runInBatchMode {
			roots, verr = execBatch(sqlCtx, readOnly, mrEnv, roots, os.Stdin, format)
		} else {
			roots, verr = execShell(sqlCtx, readOnly, mrEnv, roots, format)
		}
	}

	if verr != nil {
		return HandleVErrAndExitCode(verr, usage)
	}

	// If the SQL session wrote a new root value, update the working set with it
	for name, origRoot := range initialRoots {
		root := roots[name]
		if origRoot != root {
			currEnv := mrEnv[name]
			verr = UpdateWorkingWithVErr(currEnv, root)
		}
	}

	return HandleVErrAndExitCode(verr, usage)
}

func execShell(sqlCtx *sql.Context, readOnly bool, mrEnv env.MultiRepoEnv, roots map[string]*doltdb.RootValue, format resultFormat) (map[string]*doltdb.RootValue, errhand.VerboseError) {
	dbs := CollectDBs(mrEnv, newDatabase)
	se, err := newSqlEngine(sqlCtx, readOnly, mrEnv, roots, format, dbs...)
	if err != nil {
		return nil, errhand.VerboseErrorFromError(err)
	}

	err = runShell(sqlCtx, se, mrEnv)
	if err != nil {
		return nil, errhand.BuildDError("unable to start shell").AddCause(err).Build()
	}

	newRoots, err := se.getRoots(sqlCtx)
	if err != nil {
		return nil, errhand.BuildDError("failed to get roots").AddCause(err).Build()
	}

	return newRoots, nil
}

func execBatch(sqlCtx *sql.Context, readOnly bool, mrEnv env.MultiRepoEnv, roots map[string]*doltdb.RootValue, batchInput io.Reader, format resultFormat) (map[string]*doltdb.RootValue, errhand.VerboseError) {
	dbs := CollectDBs(mrEnv, newBatchedDatabase)
	se, err := newSqlEngine(sqlCtx, readOnly, mrEnv, roots, format, dbs...)
	if err != nil {
		return nil, errhand.VerboseErrorFromError(err)
	}

	err = runBatchMode(sqlCtx, se, batchInput)
	if err != nil {
		return nil, errhand.BuildDError("Error processing batch").Build()
	}

	newRoots, err := se.getRoots(sqlCtx)
	if err != nil {
		return nil, errhand.BuildDError("failed to get roots").AddCause(err).Build()
	}

	return newRoots, nil
}

type createDBFunc func(name string, dEnv *env.DoltEnv) dsqle.Database

func newDatabase(name string, dEnv *env.DoltEnv) dsqle.Database {
	return dsqle.NewDatabase(name, dEnv.DoltDB, dEnv.RepoState, dEnv.RepoStateWriter())
}

func newBatchedDatabase(name string, dEnv *env.DoltEnv) dsqle.Database {
	return dsqle.NewBatchedDatabase(name, dEnv.DoltDB, dEnv.RepoState, dEnv.RepoStateWriter())
}

func execQuery(sqlCtx *sql.Context, readOnly bool, mrEnv env.MultiRepoEnv, roots map[string]*doltdb.RootValue, query string, format resultFormat) (newRoot map[string]*doltdb.RootValue, verr errhand.VerboseError) {
	dbs := CollectDBs(mrEnv, newDatabase)
	se, err := newSqlEngine(sqlCtx, readOnly, mrEnv, roots, format, dbs...)
	if err != nil {
		return nil, errhand.VerboseErrorFromError(err)
	}

	sqlSch, rowIter, err := processQuery(sqlCtx, query, se)
	if err != nil {
		verr := formatQueryError("", err)
		return nil, verr
	}

	if rowIter != nil {
		err = PrettyPrintResults(sqlCtx, se.resultFormat, sqlSch, rowIter)
		if err != nil {
			return nil, errhand.VerboseErrorFromError(err)
		}
	}

	newRoots, err := se.getRoots(sqlCtx)
	if err != nil {
		return nil, errhand.BuildDError("failed to get roots").AddCause(err).Build()
	}

	return newRoots, nil
}

// CollectDBs takes a MultiRepoEnv and creates Database objects from each environment and returns a slice of these
// objects.
func CollectDBs(mrEnv env.MultiRepoEnv, createDB createDBFunc) []dsqle.Database {
	dbs := make([]dsqle.Database, 0, len(mrEnv))
	_ = mrEnv.Iter(func(name string, dEnv *env.DoltEnv) (stop bool, err error) {
		db := createDB(name, dEnv)
		dbs = append(dbs, db)
		return false, nil
	})

	return dbs
}

func formatQueryError(message string, err error) errhand.VerboseError {
	const (
		maxStatementLen     = 128
		maxPosWhenTruncated = 64
	)

	if se, ok := vterrors.AsSyntaxError(err); ok {
		verrBuilder := errhand.BuildDError("Error parsing SQL")
		verrBuilder.AddDetails(se.Message)

		statement := se.Statement
		position := se.Position

		prevLines := ""
		for {
			idxNewline := strings.IndexRune(statement, '\n')

			if idxNewline == -1 {
				break
			} else if idxNewline < position {
				position -= idxNewline + 1
				prevLines += statement[:idxNewline+1]
				statement = statement[idxNewline+1:]
			} else {
				statement = statement[:idxNewline]
				break
			}
		}

		if len(statement) > maxStatementLen {
			if position > maxPosWhenTruncated {
				statement = statement[position-maxPosWhenTruncated:]
				position = maxPosWhenTruncated
			}

			if len(statement) > maxStatementLen {
				statement = statement[:maxStatementLen]
			}
		}

		verrBuilder.AddDetails(prevLines + statement)

		marker := make([]rune, position+1)
		for i := 0; i < position; i++ {
			marker[i] = ' '
		}

		marker[position] = '^'
		verrBuilder.AddDetails(string(marker))

		return verrBuilder.Build()
	} else {
		if len(message) > 0 {
			err = fmt.Errorf("%s: %s", message, err.Error())
		}
		return errhand.VerboseErrorFromError(err)
	}
}

func GetResultFormat(format string) (resultFormat, errhand.VerboseError) {
	switch strings.ToLower(format) {
	case "tabular":
		return FormatTabular, nil
	case "csv":
		return FormatCsv, nil
	case "json":
<<<<<<< HEAD
		return formatJson, nil
	case "null":
		return formatNull, nil
=======
		return FormatJson, nil
>>>>>>> a19e2eff
	default:
		return FormatTabular, errhand.BuildDError("Invalid argument for --result-format. Valid values are tabular, csv, json").Build()
	}
}

func validateSqlArgs(apr *argparser.ArgParseResults) error {
	_, query := apr.GetValue(QueryFlag)
	_, save := apr.GetValue(saveFlag)
	_, msg := apr.GetValue(messageFlag)
	_, batch := apr.GetValue(BatchFlag)
	_, list := apr.GetValue(listSavedFlag)
	_, execute := apr.GetValue(executeFlag)
	_, multiDB := apr.GetValue(multiDBDirFlag)

	if len(apr.Args()) > 0 && !query {
		return errhand.BuildDError("Invalid Argument: use --query or -q to pass inline SQL queries").Build()
	}

	if execute {
		if list {
			return errhand.BuildDError("Invalid Argument: --execute|-x is not compatible with --list-saved").Build()
		} else if query {
			return errhand.BuildDError("Invalid Argument: --execute|-x is not compatible with --query|-q").Build()
		} else if msg {
			return errhand.BuildDError("Invalid Argument: --execute|-x is not compatible with --message|-m").Build()
		} else if save {
			return errhand.BuildDError("Invalid Argument: --execute|-x is not compatible with --save|-s").Build()
		} else if multiDB {
			return errhand.BuildDError("Invalid Argument: --execute|-x is not compatible with --multi-db-dir").Build()
		}
	}

	if list {
		if execute {
			return errhand.BuildDError("Invalid Argument: --list-saved is not compatible with --executed|x").Build()
		} else if query {
			return errhand.BuildDError("Invalid Argument: --list-saved is not compatible with --query|-q").Build()
		} else if msg {
			return errhand.BuildDError("Invalid Argument: --list-saved is not compatible with --message|-m").Build()
		} else if save {
			return errhand.BuildDError("Invalid Argument: --list-saved is not compatible with --save|-s").Build()
		} else if multiDB {
			return errhand.BuildDError("Invalid Argument: --execute|-x is not compatible with --multi-db-dir").Build()
		}
	}

	if save && multiDB {
		return errhand.BuildDError("Invalid Argument: --multi-db-dir queries cannot be saved").Build()
	}

	if batch {
		if !query {
			return errhand.BuildDError("Invalid Argument: --batch|-b must be used with --query|-q").Build()
		}
		if save || msg {
			return errhand.BuildDError("Invalid Argument: --batch|-b is not compatible with --save|-s or --message|-m").Build()
		}
	}

	if query {
		if !save && msg {
			return errhand.BuildDError("Invalid Argument: --message|-m is only used with --query|-q and --save|-s").Build()
		}
	} else {
		if save {
			return errhand.BuildDError("Invalid Argument: --save|-s is only used with --query|-q").Build()
		}
		if msg {
			return errhand.BuildDError("Invalid Argument: --message|-m is only used with --query|-q and --save|-s").Build()
		}
	}

	return nil
}

// Saves the query given to the catalog with the name and message given.
func saveQuery(ctx context.Context, root *doltdb.RootValue, dEnv *env.DoltEnv, query string, name string, message string) (*doltdb.RootValue, errhand.VerboseError) {
	_, newRoot, err := dtables.NewQueryCatalogEntryWithNameAsID(ctx, root, name, query, message)
	if err != nil {
		return nil, errhand.BuildDError("Couldn't save query").AddCause(err).Build()
	}

	return newRoot, nil
}

// runBatchMode processes queries until EOF. The Root of the sqlEngine may be updated.
func runBatchMode(ctx *sql.Context, se *sqlEngine, input io.Reader) error {
	scanner := NewSqlStatementScanner(input)

	var query string
	for scanner.Scan() {
		query += scanner.Text()
		if len(query) == 0 || query == "\n" {
			continue
		}
		if err := processBatchQuery(ctx, query, se); err != nil {
			// TODO: this line number will not be accurate for errors that occur when flushing a batch of inserts (as opposed
			//  to processing the query)
			verr := formatQueryError(fmt.Sprintf("error on line %d for query %s", scanner.statementStartLine, query), err)
			cli.PrintErrln(verr.Verbose())
			return err
		}
		query = ""
	}

	updateBatchInsertOutput()

	if err := scanner.Err(); err != nil {
		cli.Println(err.Error())
	}

	return flushBatchedEdits(ctx, se)
}

// runShell starts a SQL shell. Returns when the user exits the shell. The Root of the sqlEngine may
// be updated by any queries which were processed.
func runShell(ctx *sql.Context, se *sqlEngine, mrEnv env.MultiRepoEnv) error {
	_ = iohelp.WriteLine(cli.CliOut, welcomeMsg)
	currentDB := ctx.Session.GetCurrentDatabase()
	currEnv := mrEnv[currentDB]

	// start the doltsql shell
	historyFile := filepath.Join(".sqlhistory") // history file written to working dir
	initialPrompt := fmt.Sprintf("%s> ", ctx.GetCurrentDatabase())
	initialMultilinePrompt := fmt.Sprintf(fmt.Sprintf("%%%ds", len(initialPrompt)), "-> ")

	rlConf := readline.Config{
		Prompt:                 initialPrompt,
		Stdout:                 cli.CliOut,
		Stderr:                 cli.CliOut,
		HistoryFile:            historyFile,
		HistoryLimit:           500,
		HistorySearchFold:      true,
		DisableAutoSaveHistory: true,
	}
	shellConf := ishell.UninterpretedConfig{
		ReadlineConfig: &rlConf,
		QuitKeywords: []string{
			"quit", "exit", "quit()", "exit()",
		},
		LineTerminator: ";",
	}

	shell := ishell.NewUninterpreted(&shellConf)
	shell.SetMultiPrompt(initialMultilinePrompt)
	// TODO: update completer on create / drop / alter statements
	completer, err := newCompleter(ctx, currEnv)
	if err != nil {
		return err
	}

	shell.CustomCompleter(completer)

	shell.EOF(func(c *ishell.Context) {
		c.Stop()
	})

	shell.Interrupt(func(c *ishell.Context, count int, input string) {
		if count > 1 {
			c.Stop()
		} else {
			c.Println("Received SIGINT. Interrupt again to exit, or use ^D, quit, or exit")
		}
	})

	shell.Uninterpreted(func(c *ishell.Context) {
		query := c.Args[0]
		if len(strings.TrimSpace(query)) == 0 {
			return
		}

		// TODO: there's a bug in the readline library when editing multi-line history entries.
		// Longer term we need to switch to a new readline library, like in this bug:
		// https://github.com/cockroachdb/cockroach/issues/15460
		// For now, we store all history entries as single-line strings to avoid the issue.
		singleLine := strings.ReplaceAll(query, "\n", " ")
		if err := shell.AddHistory(singleLine); err != nil {
			// TODO: handle better, like by turning off history writing for the rest of the session
			shell.Println(color.RedString(err.Error()))
		}

		if sqlSch, rowIter, err := processQuery(ctx, query, se); err != nil {
			verr := formatQueryError("", err)
			shell.Println(verr.Verbose())
		} else if rowIter != nil {
			err = PrettyPrintResults(ctx, se.resultFormat, sqlSch, rowIter)
			if err != nil {
				shell.Println(color.RedString(err.Error()))
			}
		}

		currPrompt := fmt.Sprintf("%s> ", ctx.GetCurrentDatabase())
		shell.SetPrompt(currPrompt)
		shell.SetMultiPrompt(fmt.Sprintf(fmt.Sprintf("%%%ds", len(currPrompt)), "-> "))
	})

	shell.Run()
	_ = iohelp.WriteLine(cli.CliOut, "Bye")

	return nil
}

// Returns a new auto completer with table names, column names, and SQL keywords.
func newCompleter(ctx context.Context, dEnv *env.DoltEnv) (*sqlCompleter, error) {
	// TODO: change the sqlCompleter based on the current database and change it when the database changes.
	if dEnv == nil {
		return &sqlCompleter{}, nil
	}

	var completionWords []string

	root, err := dEnv.WorkingRoot(ctx)
	if err != nil {
		return &sqlCompleter{}, nil
	}

	tableNames, err := root.GetTableNames(ctx)

	if err != nil {
		return nil, err
	}

	completionWords = append(completionWords, tableNames...)
	var columnNames []string
	for _, tableName := range tableNames {
		tbl, _, err := root.GetTable(ctx, tableName)

		if err != nil {
			return nil, err
		}

		sch, err := tbl.GetSchema(ctx)

		if err != nil {
			return nil, err
		}

		err = sch.GetAllCols().Iter(func(tag uint64, col schema.Column) (stop bool, err error) {
			completionWords = append(completionWords, col.Name)
			columnNames = append(columnNames, col.Name)
			return false, nil
		})

		if err != nil {
			return nil, err
		}
	}

	completionWords = append(completionWords, dsqle.CommonKeywords...)

	return &sqlCompleter{
		allWords:    completionWords,
		columnNames: columnNames,
	}, nil
}

type sqlCompleter struct {
	allWords    []string
	columnNames []string
}

// Do function for autocompletion, defined by the Readline library. Mostly stolen from ishell.
func (c *sqlCompleter) Do(line []rune, pos int) (newLine [][]rune, length int) {
	var words []string
	if w, err := shlex.Split(string(line)); err == nil {
		words = w
	} else {
		// fall back
		words = strings.Fields(string(line))
	}

	var cWords []string
	prefix := ""
	lastWord := ""
	if len(words) > 0 && pos > 0 && line[pos-1] != ' ' {
		lastWord = words[len(words)-1]
		prefix = strings.ToLower(lastWord)
	} else if len(words) > 0 {
		lastWord = words[len(words)-1]
	}

	cWords = c.getWords(lastWord)

	var suggestions [][]rune
	for _, w := range cWords {
		lowered := strings.ToLower(w)
		if strings.HasPrefix(lowered, prefix) {
			suggestions = append(suggestions, []rune(strings.TrimPrefix(lowered, prefix)))
		}
	}
	if len(suggestions) == 1 && prefix != "" && string(suggestions[0]) == "" {
		suggestions = [][]rune{[]rune(" ")}
	}

	return suggestions, len(prefix)
}

// Simple suggestion function. Returns column name suggestions if the last word in the input has exactly one '.' in it,
// otherwise returns all tables, columns, and reserved words.
func (c *sqlCompleter) getWords(lastWord string) (s []string) {
	lastDot := strings.LastIndex(lastWord, ".")
	if lastDot > 0 && strings.Count(lastWord, ".") == 1 {
		alias := lastWord[:lastDot]
		return prepend(alias+".", c.columnNames)
	}

	return c.allWords
}

func prepend(s string, ss []string) []string {
	newSs := make([]string, len(ss))
	for i := range ss {
		newSs[i] = s + ss[i]
	}
	return newSs
}

// Processes a single query. The Root of the sqlEngine will be updated if necessary.
// Returns the schema and the row iterator for the results, which may be nil, and an error if one occurs.
func processQuery(ctx *sql.Context, query string, se *sqlEngine) (sql.Schema, sql.RowIter, error) {
	sqlStatement, err := sqlparser.Parse(query)
	if err == sqlparser.ErrEmpty {
		// silently skip empty statements
		return nil, nil, nil
	} else if err != nil {
		return nil, nil, err
	}

	switch s := sqlStatement.(type) {
	case *sqlparser.Select, *sqlparser.Insert, *sqlparser.Update, *sqlparser.OtherRead, *sqlparser.Show, *sqlparser.Explain, *sqlparser.Union:
		return se.query(ctx, query)
	case *sqlparser.Use, *sqlparser.Set:
		sch, rowIter, err := se.query(ctx, query)

		if rowIter != nil {
			err = rowIter.Close()
			if err != nil {
				return nil, nil, err
			}
		}

		if err != nil {
			return nil, nil, err
		}

		switch sqlStatement.(type) {
		case *sqlparser.Use:
			cli.Println("Database changed")
		}

		return sch, nil, err
	case *sqlparser.Delete:
		ok := se.checkThenDeleteAllRows(ctx, s)
		if ok {
			return nil, nil, err
		}
		return se.query(ctx, query)
	case *sqlparser.DDL:
		_, err := sqlparser.ParseStrictDDL(query)
		if err != nil {
			if se, ok := vterrors.AsSyntaxError(err); ok {
				return nil, nil, vterrors.SyntaxError{Message: "While Parsing DDL: " + se.Message, Position: se.Position, Statement: se.Statement}
			} else {
				return nil, nil, fmt.Errorf("Error parsing DDL: %v.", err.Error())
			}
		}
		return se.ddl(ctx, s, query)
	default:
		return nil, nil, fmt.Errorf("Unsupported SQL statement: '%v'.", query)
	}
}

type stats struct {
	rowsInserted   int
	rowsUpdated    int
	rowsDeleted    int
	unflushedEdits int
	unprintedEdits int
}

var batchEditStats = &stats{}
var displayStrLen int

const maxBatchSize = 200000
const updateInterval = 1000

func (s *stats) numUpdates() int {
	return s.rowsUpdated + s.rowsDeleted + s.rowsInserted
}

func (s *stats) shouldUpdateBatchModeOutput() bool {
	return s.unprintedEdits >= updateInterval
}

func (s *stats) shouldFlush() bool {
	return s.unflushedEdits >= maxBatchSize
}

func flushBatchedEdits(ctx *sql.Context, se *sqlEngine) error {
	err := se.iterDBs(func(_ string, db dsqle.Database) (bool, error) {
		err := db.Flush(ctx)

		if err != nil {
			return false, err
		}

		return false, nil
	})

	batchEditStats.unflushedEdits = 0

	return err
}

// Processes a single query in batch mode. The Root of the sqlEngine may or may not be changed.
func processBatchQuery(ctx *sql.Context, query string, se *sqlEngine) error {
	sqlStatement, err := sqlparser.Parse(query)
	if err == sqlparser.ErrEmpty {
		// silently skip empty statements
		return nil
	} else if err != nil {
		return fmt.Errorf("Error parsing SQL: %v.", err.Error())
	}

	canBatch, err := canProcessAsBatchInsert(ctx, sqlStatement, se, query)
	if err != nil {
		cli.PrintErrln(err)
		return err
	}
	if canBatch {
		err = processBatchInsert(ctx, se, query, sqlStatement)
		if err != nil {
			return err
		}
	} else {
		err := processNonInsertBatchQuery(ctx, se, query, sqlStatement)
		if err != nil {
			return err
		}
	}

	if batchEditStats.shouldUpdateBatchModeOutput() {
		updateBatchInsertOutput()
	}

	return nil
}

func processNonInsertBatchQuery(ctx *sql.Context, se *sqlEngine, query string, sqlStatement sqlparser.Statement) (returnErr error) {
	// We need to commit whatever batch edits we've accumulated so far before executing the query
	err := flushBatchedEdits(ctx, se)
	if err != nil {
		return err
	}

	sqlSch, rowIter, err := processQuery(ctx, query, se)
	if err != nil {
		return err
	}

	if rowIter != nil {
		err = mergeResultIntoStats(sqlStatement, rowIter, batchEditStats)
		if err != nil {
			return fmt.Errorf("error executing statement: %v", err.Error())
		}

		// Some statement types should print results, even in batch mode.
		switch sqlStatement.(type) {
		case *sqlparser.Select, *sqlparser.OtherRead, *sqlparser.Show, *sqlparser.Explain, *sqlparser.Union:
			if displayStrLen > 0 {
				// If we've been printing in batch mode, print a newline to put the regular output on its own line
				cli.Print("\n")
				displayStrLen = 0
			}
			err = PrettyPrintResults(ctx, se.resultFormat, sqlSch, rowIter)
			if err != nil {
				return err
			}
		default:
			err = rowIter.Close()
			if err != nil {
				return err
			}
		}
	}

	// And flush again afterwards, to make sure any following insert statements have the latest data
	return flushBatchedEdits(ctx, se)
}

func processBatchInsert(ctx *sql.Context, se *sqlEngine, query string, sqlStatement sqlparser.Statement) (returnErr error) {
	_, rowIter, err := se.query(ctx, query)
	if err != nil {
		return fmt.Errorf("Error inserting rows: %v", err.Error())
	}

	if rowIter != nil {
		defer func() {
			err := rowIter.Close()
			if returnErr == nil {
				returnErr = err
			}
		}()
		err = mergeResultIntoStats(sqlStatement, rowIter, batchEditStats)
		if err != nil {
			return fmt.Errorf("Error inserting rows: %v", err.Error())
		}
	}

	if batchEditStats.shouldFlush() {
		return flushBatchedEdits(ctx, se)
	}

	return nil
}

// canProcessBatchInsert returns whether the given statement can be processed as a batch insert. Only simple inserts
// (inserting a list of values) can be processed in this way. Other kinds of insert (notably INSERT INTO SELECT AS and
// AUTO_INCREMENT) need a flushed root and can't benefit from batch optimizations.
func canProcessAsBatchInsert(ctx *sql.Context, sqlStatement sqlparser.Statement, se *sqlEngine, query string) (bool, error) {
	switch s := sqlStatement.(type) {
	case *sqlparser.Insert:
		if _, ok := s.Rows.(sqlparser.Values); !ok {
			return false, nil
		}
		hasAutoInc, err := insertsIntoAutoIncrementCol(ctx, se, query)
		if err != nil {
			return false, err
		}
		if hasAutoInc {
			return false, nil
		}
		return true, nil
	default:
		return false, nil
	}
}

// parses the query to check if it inserts into a table with AUTO_INCREMENT
func insertsIntoAutoIncrementCol(ctx *sql.Context, se *sqlEngine, query string) (bool, error) {
	p, err := parse.Parse(ctx, query)
	if err != nil {
		return false, err
	}

	if _, ok := p.(*plan.InsertInto); !ok {
		return false, nil
	}

	a, err := se.engine.Analyzer.Analyze(ctx, p, nil)
	if err != nil {
		return false, err
	}

	isAutoInc := false
	_, err = plan.TransformExpressionsUp(a, func(exp sql.Expression) (sql.Expression, error) {
		if _, ok := exp.(*expression.AutoIncrement); ok {
			isAutoInc = true
		}
		return exp, nil
	})
	if err != nil {
		return false, err
	}
	return isAutoInc, nil
}

func updateBatchInsertOutput() {
	displayStr := fmt.Sprintf("Rows inserted: %d Rows updated: %d Rows deleted: %d\n",
		batchEditStats.rowsInserted, batchEditStats.rowsUpdated, batchEditStats.rowsDeleted)
	displayStrLen = cli.DeleteAndPrint(displayStrLen, displayStr)
	batchEditStats.unprintedEdits = 0
}

// Updates the batch insert stats with the results of an INSERT, UPDATE, or DELETE statement.
func mergeResultIntoStats(statement sqlparser.Statement, rowIter sql.RowIter, s *stats) error {
	switch statement.(type) {
	case *sqlparser.Insert, *sqlparser.Delete, *sqlparser.Update:
		break
	default:
		return nil
	}

	for {
		row, err := rowIter.Next()
		if err == io.EOF {
			return nil
		} else if err != nil {
			return err
		} else {
			okResult := row[0].(sql.OkResult)
			s.unflushedEdits += int(okResult.RowsAffected)
			s.unprintedEdits += int(okResult.RowsAffected)
			switch statement.(type) {
			case *sqlparser.Insert:
				s.rowsInserted += int(okResult.RowsAffected)
			case *sqlparser.Delete:
				s.rowsDeleted += int(okResult.RowsAffected)
			case *sqlparser.Update:
				s.rowsUpdated += int(okResult.RowsAffected)
			}
		}
	}
}

type resultFormat byte

const (
<<<<<<< HEAD
	formatTabular resultFormat = iota
	formatCsv
	formatJson
	formatNull // used for profiling
=======
	FormatTabular resultFormat = iota
	FormatCsv
	FormatJson
>>>>>>> a19e2eff
)

type sqlEngine struct {
	dbs          map[string]dsqle.Database
	mrEnv        env.MultiRepoEnv
	engine       *sqle.Engine
	resultFormat resultFormat
}

var ErrDBNotFoundKind = errors.NewKind("database '%s' not found")

// sqlEngine packages up the context necessary to run sql queries against sqle.
func newSqlEngine(sqlCtx *sql.Context, readOnly bool, mrEnv env.MultiRepoEnv, roots map[string]*doltdb.RootValue, format resultFormat, dbs ...dsqle.Database) (*sqlEngine, error) {
	c := sql.NewCatalog()
	var au auth.Auth

	if readOnly {
		au = auth.NewNativeSingle("", "", auth.ReadPerm)
	} else {
		au = new(auth.None)
	}

	err := c.Register(dfunctions.DoltFunctions...)

	if err != nil {
		return nil, err
	}

	parallelism := runtime.GOMAXPROCS(0)
	engine := sqle.New(c, analyzer.NewBuilder(c).WithParallelism(parallelism).Build(), &sqle.Config{Auth: au})
	engine.AddDatabase(information_schema.NewInformationSchemaDatabase(engine.Catalog))

	dsess := dsqle.DSessFromSess(sqlCtx.Session)

	nameToDB := make(map[string]dsqle.Database)
	for _, db := range dbs {
		nameToDB[db.Name()] = db
		root := roots[db.Name()]
		engine.AddDatabase(db)
		err := dsess.AddDB(sqlCtx, db)

		if err != nil {
			return nil, err
		}

		err = db.SetRoot(sqlCtx, root)
		if err != nil {
			return nil, err
		}

		err = dsqle.RegisterSchemaFragments(sqlCtx, db, root)

		if err != nil {
			return nil, err
		}
	}

	return &sqlEngine{nameToDB, mrEnv, engine, format}, nil
}

func (se *sqlEngine) getDB(name string) (dsqle.Database, error) {
	db, ok := se.dbs[name]

	if !ok {
		return dsqle.Database{}, ErrDBNotFoundKind.New(name)
	}

	return db, nil
}

func (se *sqlEngine) iterDBs(cb func(name string, db dsqle.Database) (stop bool, err error)) error {
	for name, db := range se.dbs {
		stop, err := cb(name, db)

		if err != nil {
			return err
		}

		if stop {
			break
		}
	}

	return nil
}

func (se *sqlEngine) getRoots(sqlCtx *sql.Context) (map[string]*doltdb.RootValue, error) {
	newRoots := make(map[string]*doltdb.RootValue)
	for name := range se.mrEnv {
		db, err := se.getDB(name)

		if err != nil {
			return nil, err
		}

		newRoots[name], err = db.GetRoot(sqlCtx)

		if err != nil {
			return nil, err
		}
	}

	return newRoots, nil
}

// Execute a SQL statement and return values for printing.
func (se *sqlEngine) query(ctx *sql.Context, query string) (sql.Schema, sql.RowIter, error) {
	return se.engine.Query(ctx, query)
}

func PrettyPrintResults(ctx context.Context, resultFormat resultFormat, sqlSch sql.Schema, rowIter sql.RowIter) (rerr error) {
	defer func() {
		closeErr := rowIter.Close()
		if rerr == nil && closeErr != nil {
			rerr = closeErr
		}
	}()

	if isOkResult(sqlSch) {
		return printOKResult(rowIter)
	}

<<<<<<< HEAD
=======
	nbf := types.Format_Default

	doltSch, err := sqlutil.ToDoltResultSchema(sqlSch)
	if err != nil {
		return err
	}

	untypedSch, err := untyped.UntypeUnkeySchema(doltSch)
	if err != nil {
		return err
	}

	rowChannel := make(chan row.Row)
	p := pipeline.NewPartialPipeline(pipeline.InFuncForChannel(rowChannel))

	// Parts of the pipeline depend on the output format, such as how we print null values and whether we pad strings.
	switch resultFormat {
	case FormatTabular:
		nullPrinter := nullprinter.NewNullPrinter(untypedSch)
		p.AddStage(pipeline.NewNamedTransform(nullprinter.NullPrintingStage, nullPrinter.ProcessRow))
		autoSizeTransform := fwt.NewAutoSizingFWTTransformer(untypedSch, fwt.PrintAllWhenTooLong, 10000)
		p.AddStage(pipeline.NamedTransform{Name: fwtStageName, Func: autoSizeTransform.TransformToFWT})
	}

	// Redirect output to the CLI
	cliWr := iohelp.NopWrCloser(cli.CliOut)

	var wr table.TableWriteCloser

	switch resultFormat {
	case FormatTabular:
		wr, err = tabular.NewTextTableWriter(cliWr, untypedSch)
	case FormatCsv:
		wr, err = csv.NewCSVWriter(cliWr, untypedSch, csv.NewCSVInfo())
	case FormatJson:
		wr, err = json.NewJSONWriter(cliWr, doltSch)
	default:
		panic("unimplemented output format type")
	}

	if err != nil {
		return err
	}

	p.RunAfter(func() { wr.Close(ctx) })

	cliSink := pipeline.ProcFuncForWriter(ctx, wr)
	p.SetOutput(cliSink)

	p.SetBadRowCallback(func(tff *pipeline.TransformRowFailure) (quit bool) {
		cli.PrintErrln(color.RedString("error: failed to transform row %s.", row.Fmt(ctx, tff.Row, untypedSch)))
		return true
	})

	colNames, err := schema.ExtractAllColNames(untypedSch)

	if err != nil {
		return err
	}

	r, err := untyped.NewRowFromTaggedStrings(nbf, untypedSch, colNames)

	if err != nil {
		return err
	}

	// Insert the table header row at the appropriate stage
	if resultFormat == FormatTabular {
		p.InjectRow(fwtStageName, r)
	}

>>>>>>> a19e2eff
	// For some output formats, we want to convert everything to strings to be processed by the pipeline. For others,
	// we want to leave types alone and let the writer figure out how to format it for output.
	var p *pipeline.Pipeline
	switch resultFormat {
<<<<<<< HEAD
	case formatCsv:
		p = createCSVPipeline(ctx, sqlSch, rowIter)
	case formatJson:
		p = createJSONPipeline(ctx, sqlSch, rowIter)
	case formatTabular:
		p = createTabularPipeline(ctx, sqlSch, rowIter)
	case formatNull:
		p = createNullPipeline(ctx, sqlSch, rowIter)
=======
	case FormatJson:
		rowFn = func(r sql.Row) (r2 row.Row, err error) {
			return sqlutil.SqlRowToDoltRow(nbf, r, doltSch)
		}
	default:
		rowFn = func(r sql.Row) (row.Row, error) {
			taggedVals := make(row.TaggedValues)
			for i, col := range r {
				if col != nil {
					taggedVals[uint64(i)] = types.String(fmt.Sprintf("%v", col))
				}
			}
			return row.New(nbf, untypedSch, taggedVals)
		}
	}

	var iterErr error

	// Read rows off the row iter and pass them to the pipeline channel
	go func() {
		defer close(rowChannel)
		var sqlRow sql.Row
		for sqlRow, iterErr = rowIter.Next(); iterErr == nil; sqlRow, iterErr = rowIter.Next() {
			var r row.Row
			r, iterErr = rowFn(sqlRow)

			if iterErr == nil {
				rowChannel <- r
			}
		}
	}()

	p.Start()
	if err := p.Wait(); err != nil {
		return fmt.Errorf("error processing results: %v", err)
>>>>>>> a19e2eff
	}

	p.Start(ctx)
	rerr = p.Wait()

	return rerr
}

func printOKResult(iter sql.RowIter) (returnErr error) {
	row, err := iter.Next()
	if err != nil {
		return err
	}

	if okResult, ok := row[0].(sql.OkResult); ok {
		rowNoun := "row"
		if okResult.RowsAffected != 1 {
			rowNoun = "rows"
		}
		cli.Printf("Query OK, %d %s affected\n", okResult.RowsAffected, rowNoun)

		if okResult.Info != nil {
			cli.Printf("%s\n", okResult.Info)
		}
	}

	return nil
}

func isOkResult(sch sql.Schema) bool {
	return sch.Equals(sql.OkResultSchema)
}

// Checks if the query is a naked delete and then deletes all rows if so. Returns true if it did so, false otherwise.
func (se *sqlEngine) checkThenDeleteAllRows(ctx *sql.Context, s *sqlparser.Delete) bool {
	if s.Where == nil && s.Limit == nil && s.Partitions == nil && len(s.TableExprs) == 1 {
		if ate, ok := s.TableExprs[0].(*sqlparser.AliasedTableExpr); ok {
			if ste, ok := ate.Expr.(sqlparser.TableName); ok {
				dbName := ctx.Session.GetCurrentDatabase()
				if !ste.Qualifier.IsEmpty() {
					dbName = ste.Qualifier.String()
				}

				roots, err := se.getRoots(ctx)
				if err != nil {
					return false
				}

				root, ok := roots[dbName]

				if !ok {
					return false
				}

				tName := ste.Name.String()
				table, ok, err := root.GetTable(ctx, tName)
				if err == nil && ok {

					// Let the SQL engine handle system table deletes to avoid duplicating business logic here
					if doltdb.HasDoltPrefix(tName) {
						return false
					}

					// Let the SQL engine handle foreign key deletion as well
					fkCollection, err := root.GetForeignKeyCollection(ctx)
					if err != nil {
						return false
					}
					_, referencedTables := fkCollection.KeysForTable(tName)
					if len(referencedTables) > 0 {
						return false
					}

					rowData, err := table.GetRowData(ctx)
					if err != nil {
						return false
					}

					result := sql.OkResult{RowsAffected: rowData.Len()}
					printRowIter := sql.RowsToRowIter(sql.NewRow(result))

					emptyMap, err := types.NewMap(ctx, root.VRW())
					if err != nil {
						return false
					}

					newTable, err := table.UpdateRows(ctx, emptyMap)
					if err != nil {
						return false
					}

					sch, err := table.GetSchema(ctx)
					if err != nil {
						return false
					}
					for _, index := range sch.Indexes().AllIndexes() {
						emptyMap, err = types.NewMap(ctx, root.VRW())
						if err != nil {
							return false
						}
						newTable, err = newTable.SetIndexRowData(ctx, index.Name(), emptyMap)
						if err != nil {
							return false
						}
					}

					newRoot, err := root.PutTable(ctx, tName, newTable)
					if err != nil {
						return false
					}

					err = PrettyPrintResults(ctx, se.resultFormat, sql.OkResultSchema, printRowIter)
					if err != nil {
						return false
					}

					db, err := se.getDB(dbName)
					if err != nil {
						return false
					}

					err = db.SetRoot(ctx, newRoot)

					if err != nil {
						return false
					}

					return true
				}
			}
		}
	}

	return false
}

// Executes a SQL DDL statement (create, update, etc.). Updates the new root value in
// the sqlEngine if necessary.
func (se *sqlEngine) ddl(ctx *sql.Context, ddl *sqlparser.DDL, query string) (sql.Schema, sql.RowIter, error) {
	switch ddl.Action {
	case sqlparser.CreateStr, sqlparser.DropStr, sqlparser.AlterStr, sqlparser.RenameStr:
		_, ri, err := se.query(ctx, query)
		if err == nil {
			for _, err = ri.Next(); err == nil; _, err = ri.Next() {
			}
			if err == io.EOF {
				err = ri.Close()
			} else {
				closeErr := ri.Close()
				if closeErr != nil {
					err = errhand.BuildDError("error while executing ddl").AddCause(err).AddCause(closeErr).Build()
				}
			}
		}
		return nil, nil, err
	default:
		return nil, nil, fmt.Errorf("Unhandled DDL action %v in query %v", ddl.Action, query)
	}
}<|MERGE_RESOLUTION|>--- conflicted
+++ resolved
@@ -47,19 +47,7 @@
 	"github.com/dolthub/dolt/go/libraries/doltcore/schema"
 	dsqle "github.com/dolthub/dolt/go/libraries/doltcore/sqle"
 	"github.com/dolthub/dolt/go/libraries/doltcore/sqle/dfunctions"
-<<<<<<< HEAD
-=======
 	"github.com/dolthub/dolt/go/libraries/doltcore/sqle/dtables"
-	"github.com/dolthub/dolt/go/libraries/doltcore/sqle/sqlutil"
-	"github.com/dolthub/dolt/go/libraries/doltcore/table"
-	"github.com/dolthub/dolt/go/libraries/doltcore/table/pipeline"
-	"github.com/dolthub/dolt/go/libraries/doltcore/table/typed/json"
-	"github.com/dolthub/dolt/go/libraries/doltcore/table/untyped"
-	"github.com/dolthub/dolt/go/libraries/doltcore/table/untyped/csv"
-	"github.com/dolthub/dolt/go/libraries/doltcore/table/untyped/fwt"
-	"github.com/dolthub/dolt/go/libraries/doltcore/table/untyped/nullprinter"
-	"github.com/dolthub/dolt/go/libraries/doltcore/table/untyped/tabular"
->>>>>>> a19e2eff
 	"github.com/dolthub/dolt/go/libraries/utils/argparser"
 	"github.com/dolthub/dolt/go/libraries/utils/filesys"
 	"github.com/dolthub/dolt/go/libraries/utils/iohelp"
@@ -493,13 +481,9 @@
 	case "csv":
 		return FormatCsv, nil
 	case "json":
-<<<<<<< HEAD
-		return formatJson, nil
+		return FormatJson, nil
 	case "null":
-		return formatNull, nil
-=======
-		return FormatJson, nil
->>>>>>> a19e2eff
+		return FormatNull, nil
 	default:
 		return FormatTabular, errhand.BuildDError("Invalid argument for --result-format. Valid values are tabular, csv, json").Build()
 	}
@@ -1108,16 +1092,10 @@
 type resultFormat byte
 
 const (
-<<<<<<< HEAD
-	formatTabular resultFormat = iota
-	formatCsv
-	formatJson
-	formatNull // used for profiling
-=======
 	FormatTabular resultFormat = iota
 	FormatCsv
 	FormatJson
->>>>>>> a19e2eff
+	FormatNull // used for profiling
 )
 
 type sqlEngine struct {
@@ -1240,130 +1218,18 @@
 		return printOKResult(rowIter)
 	}
 
-<<<<<<< HEAD
-=======
-	nbf := types.Format_Default
-
-	doltSch, err := sqlutil.ToDoltResultSchema(sqlSch)
-	if err != nil {
-		return err
-	}
-
-	untypedSch, err := untyped.UntypeUnkeySchema(doltSch)
-	if err != nil {
-		return err
-	}
-
-	rowChannel := make(chan row.Row)
-	p := pipeline.NewPartialPipeline(pipeline.InFuncForChannel(rowChannel))
-
-	// Parts of the pipeline depend on the output format, such as how we print null values and whether we pad strings.
-	switch resultFormat {
-	case FormatTabular:
-		nullPrinter := nullprinter.NewNullPrinter(untypedSch)
-		p.AddStage(pipeline.NewNamedTransform(nullprinter.NullPrintingStage, nullPrinter.ProcessRow))
-		autoSizeTransform := fwt.NewAutoSizingFWTTransformer(untypedSch, fwt.PrintAllWhenTooLong, 10000)
-		p.AddStage(pipeline.NamedTransform{Name: fwtStageName, Func: autoSizeTransform.TransformToFWT})
-	}
-
-	// Redirect output to the CLI
-	cliWr := iohelp.NopWrCloser(cli.CliOut)
-
-	var wr table.TableWriteCloser
-
-	switch resultFormat {
-	case FormatTabular:
-		wr, err = tabular.NewTextTableWriter(cliWr, untypedSch)
-	case FormatCsv:
-		wr, err = csv.NewCSVWriter(cliWr, untypedSch, csv.NewCSVInfo())
-	case FormatJson:
-		wr, err = json.NewJSONWriter(cliWr, doltSch)
-	default:
-		panic("unimplemented output format type")
-	}
-
-	if err != nil {
-		return err
-	}
-
-	p.RunAfter(func() { wr.Close(ctx) })
-
-	cliSink := pipeline.ProcFuncForWriter(ctx, wr)
-	p.SetOutput(cliSink)
-
-	p.SetBadRowCallback(func(tff *pipeline.TransformRowFailure) (quit bool) {
-		cli.PrintErrln(color.RedString("error: failed to transform row %s.", row.Fmt(ctx, tff.Row, untypedSch)))
-		return true
-	})
-
-	colNames, err := schema.ExtractAllColNames(untypedSch)
-
-	if err != nil {
-		return err
-	}
-
-	r, err := untyped.NewRowFromTaggedStrings(nbf, untypedSch, colNames)
-
-	if err != nil {
-		return err
-	}
-
-	// Insert the table header row at the appropriate stage
-	if resultFormat == FormatTabular {
-		p.InjectRow(fwtStageName, r)
-	}
-
->>>>>>> a19e2eff
 	// For some output formats, we want to convert everything to strings to be processed by the pipeline. For others,
 	// we want to leave types alone and let the writer figure out how to format it for output.
 	var p *pipeline.Pipeline
 	switch resultFormat {
-<<<<<<< HEAD
-	case formatCsv:
+	case FormatCsv:
 		p = createCSVPipeline(ctx, sqlSch, rowIter)
-	case formatJson:
+	case FormatJson:
 		p = createJSONPipeline(ctx, sqlSch, rowIter)
-	case formatTabular:
+	case FormatTabular:
 		p = createTabularPipeline(ctx, sqlSch, rowIter)
-	case formatNull:
+	case FormatNull:
 		p = createNullPipeline(ctx, sqlSch, rowIter)
-=======
-	case FormatJson:
-		rowFn = func(r sql.Row) (r2 row.Row, err error) {
-			return sqlutil.SqlRowToDoltRow(nbf, r, doltSch)
-		}
-	default:
-		rowFn = func(r sql.Row) (row.Row, error) {
-			taggedVals := make(row.TaggedValues)
-			for i, col := range r {
-				if col != nil {
-					taggedVals[uint64(i)] = types.String(fmt.Sprintf("%v", col))
-				}
-			}
-			return row.New(nbf, untypedSch, taggedVals)
-		}
-	}
-
-	var iterErr error
-
-	// Read rows off the row iter and pass them to the pipeline channel
-	go func() {
-		defer close(rowChannel)
-		var sqlRow sql.Row
-		for sqlRow, iterErr = rowIter.Next(); iterErr == nil; sqlRow, iterErr = rowIter.Next() {
-			var r row.Row
-			r, iterErr = rowFn(sqlRow)
-
-			if iterErr == nil {
-				rowChannel <- r
-			}
-		}
-	}()
-
-	p.Start()
-	if err := p.Wait(); err != nil {
-		return fmt.Errorf("error processing results: %v", err)
->>>>>>> a19e2eff
 	}
 
 	p.Start(ctx)
