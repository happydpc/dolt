// Copyright 2019 Dolthub, Inc.
//
// Licensed under the Apache License, Version 2.0 (the "License");
// you may not use this file except in compliance with the License.
// You may obtain a copy of the License at
//
//     http://www.apache.org/licenses/LICENSE-2.0
//
// Unless required by applicable law or agreed to in writing, software
// distributed under the License is distributed on an "AS IS" BASIS,
// WITHOUT WARRANTIES OR CONDITIONS OF ANY KIND, either express or implied.
// See the License for the specific language governing permissions and
// limitations under the License.

package commands

import (
	"bytes"
	"context"
	"fmt"
	"strings"

	"github.com/dolthub/go-mysql-server/sql"
	"github.com/gocraft/dbr/v2"
	"github.com/gocraft/dbr/v2/dialect"

	"github.com/dolthub/dolt/go/cmd/dolt/cli"
	"github.com/dolthub/dolt/go/cmd/dolt/errhand"
	"github.com/dolthub/dolt/go/libraries/doltcore/diff"
	"github.com/dolthub/dolt/go/libraries/doltcore/env"
	"github.com/dolthub/dolt/go/libraries/doltcore/env/actions"
	"github.com/dolthub/dolt/go/libraries/utils/argparser"
)

const (
	SoftResetParam = "soft"
	HardResetParam = "hard"
)

var resetDocContent = cli.CommandDocumentationContent{
	ShortDesc: "Resets staged or working tables to HEAD or a specified commit",
	LongDesc: "{{.EmphasisLeft}}dolt reset <tables>...{{.EmphasisRight}}" +
		"\n\n" +
		"The default form resets the values for all staged {{.LessThan}}tables{{.GreaterThan}} to their values at {{.EmphasisLeft}}HEAD{{.EmphasisRight}}. " +
		"It does not affect the working tree or the current branch." +
		"\n\n" +
		"This means that {{.EmphasisLeft}}dolt reset <tables>{{.EmphasisRight}} is the opposite of {{.EmphasisLeft}}dolt add <tables>{{.EmphasisRight}}." +
		"\n\n" +
		"After running {{.EmphasisLeft}}dolt reset <tables>{{.EmphasisRight}} to update the staged tables, you can use {{.EmphasisLeft}}dolt checkout{{.EmphasisRight}} to check the contents out of the staged tables to the working tables." +
		"\n\n" +
		"{{.EmphasisLeft}}dolt reset [--hard | --soft] <revision>{{.EmphasisRight}}" +
		"\n\n" +
		"This form resets all tables to values in the specified revision (i.e. commit, tag, working set). " +
		"The --soft option resets HEAD to a revision without changing the current working set. " +
		" The --hard option resets all three HEADs to a revision, deleting all uncommitted changes in the current working set." +
		"\n\n" +
		"{{.EmphasisLeft}}dolt reset .{{.EmphasisRight}}" +
		"\n\n" +
		"This form resets {{.EmphasisLeft}}all{{.EmphasisRight}} staged tables to their values at HEAD. It is the opposite of {{.EmphasisLeft}}dolt add .{{.EmphasisRight}}",
	Synopsis: []string{
		"{{.LessThan}}tables{{.GreaterThan}}...",
		"[--hard | --soft] {{.LessThan}}revision{{.GreaterThan}}",
	},
}

type ResetCmd struct{}

// Name is returns the name of the Dolt cli command. This is what is used on the command line to invoke the command
func (cmd ResetCmd) Name() string {
	return "reset"
}

// Description returns a description of the command
func (cmd ResetCmd) Description() string {
	return "Remove table changes from the list of staged table changes."
}

func (cmd ResetCmd) Docs() *cli.CommandDocumentation {
	ap := cli.CreateResetArgParser()
	return cli.NewCommandDocumentation(resetDocContent, ap)
}

func (cmd ResetCmd) ArgParser() *argparser.ArgParser {
	return cli.CreateResetArgParser()
}

func (cmd ResetCmd) RequiresRepo() bool {
	return false
}

// Exec executes the command
func (cmd ResetCmd) Exec(ctx context.Context, commandStr string, args []string, dEnv *env.DoltEnv, cliCtx cli.CliContext) int {
	ap := cli.CreateResetArgParser()
	help, usage := cli.HelpAndUsagePrinters(cli.CommandDocsForCommandString(commandStr, resetDocContent, ap))
	apr := cli.ParseArgsOrDie(ap, args, help)

	queryist, sqlCtx, closeFunc, err := cliCtx.QueryEngine(ctx)
	if err != nil {
		cli.Println(err.Error())
		return 1
	}
	if closeFunc != nil {
		defer closeFunc()
	}

	if apr.ContainsAll(HardResetParam, SoftResetParam) {
		verr := errhand.BuildDError("error: --%s and --%s are mutually exclusive options.", HardResetParam, SoftResetParam).Build()
		return HandleVErrAndExitCode(verr, usage)
	} else if apr.Contains(HardResetParam) && apr.NArg() > 1 {
		return handleResetError(fmt.Errorf("--hard supports at most one additional param"), usage)
	} else if apr.Contains(SoftResetParam) && apr.NArg() > 1 {
		return handleResetError(fmt.Errorf("--soft supports at most one additional param"), usage)
	}

	// process query through prepared statement to prevent sql injection
	query, err := constructInterpolatedDoltResetQuery(apr)
	_, _, err = queryist.Query(sqlCtx, query)
	if err != nil {
		return handleResetError(err, usage)
	}

	printNotStaged(sqlCtx, queryist)

	return 0
}

// constructInterpolatedDoltResetQuery generates the sql query necessary to call the DOLT_RESET() stored procedure.
// Also runs interpolates this query to prevent sql injection.
func constructInterpolatedDoltResetQuery(apr *argparser.ArgParseResults) (string, error) {
	var params []interface{}
	var param bool

	var buffer bytes.Buffer
	var first bool
	first = true
	buffer.WriteString("CALL DOLT_RESET(")

	writeToBuffer := func(s string) {
		if !first {
			buffer.WriteString(", ")
		}
		if !param {
			buffer.WriteString("'")
		}
		buffer.WriteString(s)
		if !param {
			buffer.WriteString("'")
		}
		first = false
		param = false
	}

	if apr.Contains(HardResetParam) {
		writeToBuffer("--hard")
		if apr.NArg() == 1 {
			param = true
			writeToBuffer("?")
			params = append(params, apr.Arg(0))
		}
	} else if apr.Contains(SoftResetParam) {
		writeToBuffer("--soft")
		if apr.NArg() == 1 {
			param = true
			writeToBuffer("?")
			params = append(params, apr.Arg(0))
		}
	} else {
		for _, input := range apr.Args {
			param = true
			writeToBuffer("?")
			params = append(params, input)
		}
	}

<<<<<<< HEAD
	username := dEnv.Config.GetStringOrDefault(env.UserNameKey, "")
	email := dEnv.Config.GetStringOrDefault(env.UserEmailKey, "")
	err = actions.ResetHard(ctx, dEnv.DbData(), dEnv.DoltDB, username, email, arg, roots, headRef, ws)
=======
	buffer.WriteString(")")

	interpolatedQuery, err := dbr.InterpolateForDialect(buffer.String(), params, dialect.MySQL)
>>>>>>> f35939ef
	if err != nil {
		return "", err
	}

	return interpolatedQuery, nil
}

var tblDiffTypeToShortLabel = map[diff.TableDiffType]string{
	diff.ModifiedTable: "M",
	diff.RemovedTable:  "D",
	diff.AddedTable:    "N",
}

func printNotStaged(sqlCtx *sql.Context, queryist cli.Queryist) {
	// Printing here is best effort.  Fail silently
	schema, rowIter, err := queryist.Query(sqlCtx, "select * from dolt_status where staged = false")
	if err != nil {
		return
	}
	rows, err := sql.RowIterToRows(sqlCtx, schema, rowIter)
	if err != nil {
		return
	}
	if rows == nil {
		return
	}

	removeModified := 0
	for _, row := range rows {
		if row[2] != "new table" {
			removeModified++
		}
	}

	if removeModified > 0 {
		cli.Println("Unstaged changes after reset:")

		var lines []string
		for _, row := range rows {
			if row[2] == "new table" {
				//  per Git, unstaged new tables are untracked
				continue
			} else if row[2] == "deleted" {
				lines = append(lines, fmt.Sprintf("%s\t%s", tblDiffTypeToShortLabel[diff.RemovedTable], row[0]))
			} else if row[2] == "renamed" {
				// per Git, unstaged renames are shown as drop + add
				lines = append(lines, fmt.Sprintf("%s\t%s", tblDiffTypeToShortLabel[diff.RemovedTable], row[0]))
			} else {
				lines = append(lines, fmt.Sprintf("%s\t%s", tblDiffTypeToShortLabel[diff.ModifiedTable], row[0]))
			}
		}
		cli.Println(strings.Join(lines, "\n"))
	}
}

func handleResetError(err error, usage cli.UsagePrinter) int {
	if actions.IsTblNotExist(err) {
		tbls := actions.GetTablesForError(err)

		// In case the ref does not exist.
		bdr := errhand.BuildDError("Invalid Ref or Table:")
		if len(tbls) > 1 {
			bdr = errhand.BuildDError("Invalid Table(s):")
		}

		for _, tbl := range tbls {
			bdr.AddDetails("\t" + tbl)
		}

		return HandleVErrAndExitCode(bdr.Build(), usage)
	}

	var verr errhand.VerboseError = nil
	if err != nil {
		verr = errhand.BuildDError("error: Failed to reset changes.").AddCause(err).Build()
	}

	return HandleVErrAndExitCode(verr, usage)
}<|MERGE_RESOLUTION|>--- conflicted
+++ resolved
@@ -172,15 +172,9 @@
 		}
 	}
 
-<<<<<<< HEAD
-	username := dEnv.Config.GetStringOrDefault(env.UserNameKey, "")
-	email := dEnv.Config.GetStringOrDefault(env.UserEmailKey, "")
-	err = actions.ResetHard(ctx, dEnv.DbData(), dEnv.DoltDB, username, email, arg, roots, headRef, ws)
-=======
 	buffer.WriteString(")")
 
 	interpolatedQuery, err := dbr.InterpolateForDialect(buffer.String(), params, dialect.MySQL)
->>>>>>> f35939ef
 	if err != nil {
 		return "", err
 	}
