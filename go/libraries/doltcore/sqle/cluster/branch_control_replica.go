--- conflicted
+++ resolved
@@ -114,11 +114,8 @@
 		// in order to avoid deadlock.
 		contents := r.contents
 		client := r.client.client
-<<<<<<< HEAD
 		attempt := r.progressNotifier.BeginAttempt()
-=======
 		version := r.version
->>>>>>> 151263f7
 		r.mu.Unlock()
 		ctx, cancel := context.WithTimeout(context.Background(), 15*time.Second)
 		_, err := client.UpdateBranchControl(ctx, &replicationapi.UpdateBranchControlRequest{
