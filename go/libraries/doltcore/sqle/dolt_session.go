// Copyright 2020 Dolthub, Inc.
//
// Licensed under the Apache License, Version 2.0 (the "License");
// you may not use this file except in compliance with the License.
// You may obtain a copy of the License at
//
//     http://www.apache.org/licenses/LICENSE-2.0
//
// Unless required by applicable law or agreed to in writing, software
// distributed under the License is distributed on an "AS IS" BASIS,
// WITHOUT WARRANTIES OR CONDITIONS OF ANY KIND, either express or implied.
// See the License for the specific language governing permissions and
// limitations under the License.

package sqle

import (
	"errors"
	"fmt"
	"os"
	"strings"

	"github.com/dolthub/dolt/go/libraries/doltcore/doltdb"
	"github.com/dolthub/dolt/go/libraries/doltcore/env"
	"github.com/dolthub/dolt/go/libraries/doltcore/env/actions"
	"github.com/dolthub/dolt/go/libraries/doltcore/ref"
	"github.com/dolthub/dolt/go/libraries/doltcore/table/editor"
	"github.com/dolthub/dolt/go/store/hash"
	"github.com/dolthub/go-mysql-server/sql"
)

type dbRoot struct {
	hashStr string
	root    *doltdb.RootValue
}

const (
	HeadKeySuffix    = "_head"
	HeadRefKeySuffix = "_head_ref"
	WorkingKeySuffix = "_working"
)

const (
	EnableTransactionsEnvKey      = "DOLT_ENABLE_TRANSACTIONS"
	DoltCommitOnTransactionCommit = "dolt_transaction_commit"
)

type commitBehavior int8
const (
	batched commitBehavior = iota
	single
)

// TransactionsEnabled controls whether to use SQL transactions
// Exported only for testing
var TransactionsEnabled = true

func init() {
	enableTx, ok := os.LookupEnv(EnableTransactionsEnvKey)
	if ok {
		if strings.ToLower(enableTx) == "true" {
			TransactionsEnabled = true
		}
	}
	sql.SystemVariables.AddSystemVariables([]sql.SystemVariable{
		{
			Name:              DoltCommitOnTransactionCommit,
			Scope:             sql.SystemVariableScope_Session,
			Dynamic:           true,
			SetVarHintApplies: false,
			Type:              sql.NewSystemBoolType(DoltCommitOnTransactionCommit),
			Default:           int8(0),
		},
	})
}

func IsHeadKey(key string) (bool, string) {
	if strings.HasSuffix(key, HeadKeySuffix) {
		return true, key[:len(key)-len(HeadKeySuffix)]
	}

	return false, ""
}

func IsWorkingKey(key string) (bool, string) {
	if strings.HasSuffix(key, WorkingKeySuffix) {
		return true, key[:len(key)-len(WorkingKeySuffix)]
	}

	return false, ""
}

// DoltSession is the sql.Session implementation used by dolt.  It is accessible through a *sql.Context instance
type DoltSession struct {
	sql.Session
<<<<<<< HEAD
	roots        map[string]dbRoot
	workingSets  map[string]ref.WorkingSetRef
	dbDatas      map[string]env.DbData
	editSessions map[string]*editor.TableEditSession
	dirty        map[string]bool
	batchMode 	 commitBehavior
	Username     string
	Email        string
=======
	roots                 map[string]dbRoot
	workingSets           map[string]ref.WorkingSetRef
	dbDatas               map[string]env.DbData
	editSessions          map[string]*editor.TableEditSession
	dirty                 map[string]bool
	Username              string
	Email                 string
	tempTableRoots        map[string]*doltdb.RootValue
	tempTableEditSessions map[string]*editor.TableEditSession
>>>>>>> 2b20ecf6
}

var _ sql.Session = &DoltSession{}

// DefaultDoltSession creates a DoltSession object with default values
func DefaultDoltSession() *DoltSession {
	sess := &DoltSession{
		Session:               sql.NewBaseSession(),
		roots:                 make(map[string]dbRoot),
		dbDatas:               make(map[string]env.DbData),
		editSessions:          make(map[string]*editor.TableEditSession),
		dirty:                 make(map[string]bool),
		workingSets:           make(map[string]ref.WorkingSetRef),
		Username:              "",
		Email:                 "",
		tempTableRoots:        make(map[string]*doltdb.RootValue),
		tempTableEditSessions: make(map[string]*editor.TableEditSession),
	}
	return sess
}

// NewDoltSession creates a DoltSession object from a standard sql.Session and 0 or more Database objects.
func NewDoltSession(ctx *sql.Context, sqlSess sql.Session, username, email string, dbs ...Database) (*DoltSession, error) {
	dbDatas := make(map[string]env.DbData)
	editSessions := make(map[string]*editor.TableEditSession)

	for _, db := range dbs {
		dbDatas[db.Name()] = env.DbData{Rsw: db.rsw, Ddb: db.ddb, Rsr: db.rsr, Drw: db.drw}
		editSessions[db.Name()] = editor.CreateTableEditSession(nil, editor.TableEditSessionProps{})
	}

	sess := &DoltSession{
		Session:               sqlSess,
		dbDatas:               dbDatas,
		editSessions:          editSessions,
		dirty:                 make(map[string]bool),
		roots:                 make(map[string]dbRoot),
		workingSets:           make(map[string]ref.WorkingSetRef),
		Username:              username,
		Email:                 email,
		tempTableRoots:        make(map[string]*doltdb.RootValue),
		tempTableEditSessions: make(map[string]*editor.TableEditSession),
	}
	for _, db := range dbs {
		err := sess.AddDB(ctx, db, db.DbData())

		if err != nil {
			return nil, err
		}
	}

	return sess, nil
}

// EnableBatchedMode enables batched mode for this session. This is only safe to do during initialization.
// Sessions operating in batched mode don't flush any edit buffers except when told to do so explicitly, or when a
// transaction commits. Disable @@autocommit to prevent edit buffers from being flushed prematurely in this mode.
func (sess *DoltSession) EnableBatchedMode() {
	sess.batchMode = batched
}

// DSessFromSess retrieves a dolt session from a standard sql.Session
func DSessFromSess(sess sql.Session) *DoltSession {
	return sess.(*DoltSession)
}

// Flush flushes all changes sitting in edit sessions to the sesssion root for the database named. This normally
// happens automatically as part of statement execution, and is only necessary when the session is manually batched (as
// for bulk SQL import)
func (sess *DoltSession) Flush(ctx *sql.Context, dbName string) error {
	editSession := sess.editSessions[dbName]
	newRoot, err := editSession.Flush(ctx)
	if err != nil {
		return err
	}

	return sess.SetRoot(ctx, dbName, newRoot)
}

// CommitTransaction commits the in-progress transaction for the database named
func (sess *DoltSession) CommitTransaction(ctx *sql.Context, dbName string, tx sql.Transaction) error {
	if sess.batchMode == batched {
		err := sess.Flush(ctx, dbName)
		if err != nil {
			return err
		}
	}

	if !sess.dirty[dbName] {
		return nil
	}

	// This is triggered when certain commands are sent to the server (ex. commit) when a database is not selected.
	// These commands should not error.
	if dbName == "" {
		return nil
	}

	dbRoot, ok := sess.roots[dbName]
	// It's possible that this returns false if the user has created an in-Memory database. Moreover,
	// the analyzer will check for us whether a db exists or not.
	if !ok {
		return nil
	}

	// Old "commit" path, which just writes whatever the root for this session is to the repo state file with no care
	// for concurrency. Over time we will disable this path.
	if !TransactionsEnabled {
		dbData := sess.dbDatas[dbName]

		h, err := dbData.Ddb.WriteRootValue(ctx, dbRoot.root)
		if err != nil {
			return err
		}

		sess.dirty[dbName] = false
		return dbData.Rsw.SetWorkingHash(ctx, h)
	}

	// Newer commit path does a concurrent merge of the current root with the one other clients are editing, then
	// updates the session with this new root.
	// TODO: validate that the transaction belongs to the DB named
	dtx, ok := tx.(*DoltTransaction)
	if !ok {
		return fmt.Errorf("expected a DoltTransaction")
	}

	mergedRoot, err := dtx.Commit(ctx, dbRoot.root)
	if err != nil {
		return err
	}

	err = sess.SetRoot(ctx, dbName, mergedRoot)
	if err != nil {
		return err
	}

	err = sess.CommitWorkingSetToDolt(ctx, dtx.dbData, dbName)
	if err != nil {
		return err
	}

	sess.dirty[dbName] = false
	return nil
}

// CommitWorkingSetToDolt stages the working set and then immediately commits the staged changes. This is a Dolt commit
// rather than a transaction commit. If there are no changes to be staged, then no commit is created.
func (sess *DoltSession) CommitWorkingSetToDolt(ctx *sql.Context, dbData env.DbData, dbName string) error {
	if commitBool, err := sess.Session.GetSessionVariable(ctx, DoltCommitOnTransactionCommit); err != nil {
		return err
	} else if commitBool.(int8) == 1 {
		fkChecks, err := sess.Session.GetSessionVariable(ctx, "foreign_key_checks")
		if err != nil {
			return err
		}
		err = actions.StageAllTables(ctx, dbData)
		if err != nil {
			return err
		}
		queryTime := ctx.QueryTime()
		_, err = actions.CommitStaged(ctx, dbData, actions.CommitStagedProps{
			Message:          fmt.Sprintf("Transaction commit at %s", queryTime.UTC().Format("2006-01-02T15:04:05Z")),
			Date:             queryTime,
			AllowEmpty:       false,
			CheckForeignKeys: fkChecks.(int8) == 1,
			Name:             sess.Username,
			Email:            sess.Email,
		})
		if _, ok := err.(actions.NothingStaged); err != nil && !ok {
			return err
		}

		headCommit, err := dbData.Ddb.Resolve(ctx, dbData.Rsr.CWBHeadSpec(), dbData.Rsr.CWBHeadRef())
		if err != nil {
			return err
		}
		headHash, err := headCommit.HashOf()
		if err != nil {
			return err
		}
		err = sess.Session.SetSessionVariable(ctx, HeadKey(dbName), headHash.String())
		if err != nil {
			return err
		}
	}
	return nil
}

// RollbackTransaction rolls the given transaction back
func (sess *DoltSession) RollbackTransaction(ctx *sql.Context, dbName string, tx sql.Transaction) error {
	if !TransactionsEnabled || dbName == "" {
		return nil
	}

	if !sess.dirty[dbName] {
		return nil
	}

	dtx, ok := tx.(*DoltTransaction)
	if !ok {
		return fmt.Errorf("expected a DoltTransaction")
	}

	err := sess.SetRoot(ctx, dbName, dtx.startRoot)
	if err != nil {
		return err
	}

	sess.dirty[dbName] = false
	return nil
}

// CreateSavepoint creates a new savepoint for this transaction with the name given. A previously created savepoint
// with the same name will be overwritten.
func (sess *DoltSession) CreateSavepoint(ctx *sql.Context, savepointName, dbName string, tx sql.Transaction) error {
	if !TransactionsEnabled || dbName == "" {
		return nil
	}

	dtx, ok := tx.(*DoltTransaction)
	if !ok {
		return fmt.Errorf("expected a DoltTransaction")
	}

	dtx.CreateSavepoint(savepointName, sess.roots[dbName].root)
	return nil
}

// RollbackToSavepoint sets this session's root to the one saved in the savepoint name. It's an error if no savepoint
// with that name exists.
func (sess *DoltSession) RollbackToSavepoint(ctx *sql.Context, savepointName, dbName string, tx sql.Transaction) error {
	if !TransactionsEnabled || dbName == "" {
		return nil
	}

	dtx, ok := tx.(*DoltTransaction)
	if !ok {
		return fmt.Errorf("expected a DoltTransaction")
	}

	root := dtx.RollbackToSavepoint(savepointName)
	if root == nil {
		return sql.ErrSavepointDoesNotExist.New(savepointName)
	}

	err := sess.SetRoot(ctx, dbName, root)
	if err != nil {
		return err
	}

	return nil
}

// ReleaseSavepoint removes the savepoint name from the transaction. It's an error if no savepoint with that name
// exists.
func (sess *DoltSession) ReleaseSavepoint(ctx *sql.Context, savepointName, dbName string, tx sql.Transaction) error {
	if !TransactionsEnabled || dbName == "" {
		return nil
	}

	dtx, ok := tx.(*DoltTransaction)
	if !ok {
		return fmt.Errorf("expected a DoltTransaction")
	}

	root := dtx.ClearSavepoint(savepointName)
	if root == nil {
		return sql.ErrSavepointDoesNotExist.New(savepointName)
	}

	return nil
}

// GetDoltDB returns the *DoltDB for a given database by name
func (sess *DoltSession) GetDoltDB(dbName string) (*doltdb.DoltDB, bool) {
	d, ok := sess.dbDatas[dbName]

	if !ok {
		return nil, false
	}

	return d.Ddb, true
}

func (sess *DoltSession) GetDoltDBRepoStateWriter(dbName string) (env.RepoStateWriter, bool) {
	d, ok := sess.dbDatas[dbName]

	if !ok {
		return nil, false
	}

	return d.Rsw, true
}

func (sess *DoltSession) GetDoltDBRepoStateReader(dbName string) (env.RepoStateReader, bool) {
	d, ok := sess.dbDatas[dbName]

	if !ok {
		return nil, false
	}

	return d.Rsr, true
}

func (sess *DoltSession) GetDoltDBDocsReadWriter(dbName string) (env.DocsReadWriter, bool) {
	d, ok := sess.dbDatas[dbName]

	if !ok {
		return nil, false
	}

	return d.Drw, true
}

func (sess *DoltSession) GetDbData(dbName string) (env.DbData, bool) {
	ddb, ok := sess.GetDoltDB(dbName)

	if !ok {
		return env.DbData{}, false
	}

	rsr, ok := sess.GetDoltDBRepoStateReader(dbName)

	if !ok {
		return env.DbData{}, false
	}

	rsw, ok := sess.GetDoltDBRepoStateWriter(dbName)

	if !ok {
		return env.DbData{}, false
	}

	drw, ok := sess.GetDoltDBDocsReadWriter(dbName)

	if !ok {
		return env.DbData{}, false
	}

	return env.DbData{
		Ddb: ddb,
		Rsr: rsr,
		Rsw: rsw,
		Drw: drw,
	}, true
}

// GetRoot returns the current *RootValue for a given database associated with the session
func (sess *DoltSession) GetRoot(dbName string) (*doltdb.RootValue, bool) {
	dbRoot, ok := sess.roots[dbName]

	if !ok {
		return nil, false
	}

	return dbRoot.root, true
}

// SetRoot sets a new root value for the session for the database named. This is the primary mechanism by which data
// changes are communicated to the engine and persisted back to disk. All data changes should be followed by a call to
// update the session's root value via this method.
// Data changes contained in the |newRoot| aren't persisted until this session is committed.
func (sess *DoltSession) SetRoot(ctx *sql.Context, dbName string, newRoot *doltdb.RootValue) error {
	if rootsEqual(sess.roots[dbName].root, newRoot) {
		return nil
	}

	h, err := newRoot.HashOf()
	if err != nil {
		return err
	}

	hashStr := h.String()

	err = sess.Session.SetSessionVariable(ctx, WorkingKey(dbName), hashStr)
	if err != nil {
		return err
	}

	sess.roots[dbName] = dbRoot{hashStr, newRoot}

	err = sess.editSessions[dbName].SetRoot(ctx, newRoot)
	if err != nil {
		return err
	}

	sess.dirty[dbName] = true
	return nil
}

func (sess *DoltSession) GetTempTableRootValue(ctx *sql.Context, dbName string) (*doltdb.RootValue, bool) {
	tempTableRoot, ok := sess.tempTableRoots[dbName]

	if !ok {
		return nil, false
	}

	return tempTableRoot, true
}

func (sess *DoltSession) SetTempTableRoot(ctx *sql.Context, dbName string, newRoot *doltdb.RootValue) error {
	sess.tempTableRoots[dbName] = newRoot
	return sess.tempTableEditSessions[dbName].SetRoot(ctx, newRoot)
}

// GetHeadCommit returns the parent commit of the current session.
func (sess *DoltSession) GetHeadCommit(ctx *sql.Context, dbName string) (*doltdb.Commit, hash.Hash, error) {
	dbd, dbFound := sess.dbDatas[dbName]

	if !dbFound {
		return nil, hash.Hash{}, sql.ErrDatabaseNotFound.New(dbName)
	}

	value, err := sess.Session.GetSessionVariable(ctx, dbName+HeadKeySuffix)
	if err != nil {
		return nil, hash.Hash{}, err
	}

	valStr, isStr := value.(string)

	if !isStr || !hash.IsValid(valStr) {
		return nil, hash.Hash{}, doltdb.ErrInvalidHash
	}

	h := hash.Parse(valStr)
	cs, err := doltdb.NewCommitSpec(valStr)

	if err != nil {
		return nil, hash.Hash{}, err
	}

	cm, err := dbd.Ddb.Resolve(ctx, cs, nil)

	if err != nil {
		return nil, hash.Hash{}, err
	}

	return cm, h, nil
}

// SetSessionVariable is defined on sql.Session. We intercept it here to interpret the special semantics of the system
// vars that we define. Otherwise we pass it on to the base implementation.
func (sess *DoltSession) SetSessionVariable(ctx *sql.Context, key string, value interface{}) error {
	// TODO: is working head ref

	if isHead, dbName := IsHeadKey(key); isHead {
		return sess.setHeadSessionVar(ctx, key, value, dbName)
	}

	if isWorking, dbName := IsWorkingKey(key); isWorking {
		return sess.setWorkingSessionVar(ctx, value, dbName)
	}

	if strings.ToLower(key) == "foreign_key_checks" {
		return sess.setForeignKeyChecksSessionVar(ctx, key, value)
	}

	return sess.Session.SetSessionVariable(ctx, key, value)
}

func (sess *DoltSession) setForeignKeyChecksSessionVar(ctx *sql.Context, key string, value interface{}) error {
	convertedVal, err := sql.Int64.Convert(value)
	if err != nil {
		return err
	}
	intVal := int64(0)
	if convertedVal != nil {
		intVal = convertedVal.(int64)
	}
	if intVal == 0 {
		for _, tableEditSession := range sess.editSessions {
			tableEditSession.Props.ForeignKeyChecksDisabled = true
		}
	} else if intVal == 1 {
		for _, tableEditSession := range sess.editSessions {
			tableEditSession.Props.ForeignKeyChecksDisabled = false
		}
	} else {
		return fmt.Errorf("variable 'foreign_key_checks' can't be set to the value of '%d'", intVal)
	}

	return sess.Session.SetSessionVariable(ctx, key, value)
}

func (sess *DoltSession) setWorkingSessionVar(ctx *sql.Context, value interface{}, dbName string) error {
	valStr, isStr := value.(string) // valStr represents a root val hash
	if !isStr || !hash.IsValid(valStr) {
		return doltdb.ErrInvalidHash
	}

	// If there's a Root Value that's associated with this hash update dbRoots to include it
	dbd, dbFound := sess.dbDatas[dbName]
	if !dbFound {
		return sql.ErrDatabaseNotFound.New(dbName)
	}

	root, err := dbd.Ddb.ReadRootValue(ctx, hash.Parse(valStr))
	if errors.Is(doltdb.ErrNoRootValAtHash, err) {
		return nil
	} else if err != nil {
		return err
	}

	return sess.SetRoot(ctx, dbName, root)
}

func (sess *DoltSession) setHeadSessionVar(ctx *sql.Context, key string, value interface{}, dbName string) error {
	dbd, dbFound := sess.dbDatas[dbName]

	if !dbFound {
		return sql.ErrDatabaseNotFound.New(dbName)
	}

	valStr, isStr := value.(string)

	if !isStr || !hash.IsValid(valStr) {
		return doltdb.ErrInvalidHash
	}

	cs, err := doltdb.NewCommitSpec(valStr)
	if err != nil {
		return err
	}

	cm, err := dbd.Ddb.Resolve(ctx, cs, nil)
	if err != nil {
		return err
	}

	root, err := cm.GetRootValue()
	if err != nil {
		return err
	}

	err = sess.Session.SetSessionVariable(ctx, HeadKey(dbName), value)
	if err != nil {
		return err
	}

	// TODO: preserve working set changes?
	return sess.SetRoot(ctx, dbName, root)
}

// SetSessionVarDirectly directly updates sess.Session. This is useful in the context of the sql shell where
// the working and head session variable may be updated at different times.
func (sess *DoltSession) SetSessionVarDirectly(ctx *sql.Context, key string, value interface{}) error {
	return sess.Session.SetSessionVariable(ctx, key, value)
}

// AddDB adds the database given to this session. This establishes a starting root value for this session, as well as
// other state tracking metadata.
func (sess *DoltSession) AddDB(ctx *sql.Context, db sql.Database, dbData env.DbData) error {
	defineSystemVariables(db.Name())

	rsr := dbData.Rsr
	ddb := dbData.Ddb

	sess.dbDatas[db.Name()] = dbData
	sess.editSessions[db.Name()] = editor.CreateTableEditSession(nil, editor.TableEditSessionProps{})

	cs := rsr.CWBHeadSpec()
	headRef := rsr.CWBHeadRef()

	workingHashInRepoState := rsr.WorkingHash()
	workingHashInWsRef := hash.Hash{}

	// TODO: this resolve isn't necessary in all cases and slows things down
	cm, err := ddb.Resolve(ctx, cs, headRef)
	if err != nil {
		return err
	}

	headCommitHash, err := cm.HashOf()
	if err != nil {
		return err
	}

	var workingRoot *doltdb.RootValue
	// Get a working root to use for this session. This could come from the an independent working set not associated
	// with any commit, or from the head commit itself in some use cases. Some implementors of RepoStateReader use the
	// current HEAD hash as the working set hash, and in fact they have to -- there's not always an independently
	// addressable root value available, only one persisted as a value in a Commit object.
	if headCommitHash == workingHashInRepoState {
		workingRoot, err = cm.GetRootValue()
		if err != nil {
			return err
		}
	}

	if workingRoot == nil {
		// If the root isn't a head commit value, assume it's a standalone value and look it up
		workingRoot, err = ddb.ReadRootValue(ctx, workingHashInRepoState)
		if err != nil {
			return err
		}
	}

	if TransactionsEnabled {
		// Not all dolt commands update the working set ref yet. So until that's true, we update it here with the contents
		// of the repo_state.json file
		workingSetRef, err := ref.WorkingSetRefForHead(headRef)
		if err != nil {
			return err
		}
		sess.workingSets[db.Name()] = workingSetRef

		workingSet, err := ddb.ResolveWorkingSet(ctx, workingSetRef)
		if err == doltdb.ErrWorkingSetNotFound {
			// no working set ref established yet
		} else if err != nil {
			return err
		} else {
			workingHashInWsRef, err = workingSet.Struct().Hash(ddb.Format())
			if err != nil {
				return err
			}
		}

		// TODO: there's a race here if more than one client connects at the same time. We need a retry
		err = ddb.UpdateWorkingSet(ctx, workingSetRef, workingRoot, workingHashInWsRef)
		if err != nil {
			return err
		}

		err = sess.Session.SetSessionVariable(ctx, HeadRefKey(db.Name()), workingSetRef.GetPath())
		if err != nil {
			return err
		}
	}

	err = sess.SetRoot(ctx, db.Name(), workingRoot)
	if err != nil {
		return err
	}

	err = sess.Session.SetSessionVariable(ctx, HeadKey(db.Name()), headCommitHash.String())
	if err != nil {
		return err
	}

	// After setting the initial root we have no state to commit
	sess.dirty[db.Name()] = false

	return nil
}

// CreateTemporaryTablesRoot creates an empty root value and a table edit session for the purposes of storing
// temporary tables. This should only be used on demand. That is only when a temporary table is created should we
// create the root map and edit session map.
func (sess *DoltSession) CreateTemporaryTablesRoot(ctx *sql.Context, dbName string, ddb *doltdb.DoltDB) error {
	newRoot, err := doltdb.EmptyRootValue(ctx, ddb.ValueReadWriter())
	if err != nil {
		return err
	}

	sess.tempTableEditSessions[dbName] = editor.CreateTableEditSession(newRoot, editor.TableEditSessionProps{})

	return sess.SetTempTableRoot(ctx, dbName, newRoot)
}

// defineSystemVariables defines dolt-session variables in the engine as necessary
func defineSystemVariables(name string) {
	if _, _, ok := sql.SystemVariables.GetGlobal(name + HeadKeySuffix); !ok {
		sql.SystemVariables.AddSystemVariables([]sql.SystemVariable{
			{
				Name:              HeadRefKey(name),
				Scope:             sql.SystemVariableScope_Session,
				Dynamic:           true,
				SetVarHintApplies: false,
				Type:              sql.NewSystemStringType(HeadRefKey(name)),
				Default:           "",
			},
			{
				Name:              HeadKey(name),
				Scope:             sql.SystemVariableScope_Session,
				Dynamic:           true,
				SetVarHintApplies: false,
				Type:              sql.NewSystemStringType(HeadKey(name)),
				Default:           "",
			},
			{
				Name:              WorkingKey(name),
				Scope:             sql.SystemVariableScope_Session,
				Dynamic:           true,
				SetVarHintApplies: false,
				Type:              sql.NewSystemStringType(WorkingKey(name)),
				Default:           "",
			},
		})
	}
}<|MERGE_RESOLUTION|>--- conflicted
+++ resolved
@@ -93,26 +93,16 @@
 // DoltSession is the sql.Session implementation used by dolt.  It is accessible through a *sql.Context instance
 type DoltSession struct {
 	sql.Session
-<<<<<<< HEAD
-	roots        map[string]dbRoot
-	workingSets  map[string]ref.WorkingSetRef
-	dbDatas      map[string]env.DbData
-	editSessions map[string]*editor.TableEditSession
-	dirty        map[string]bool
-	batchMode 	 commitBehavior
-	Username     string
-	Email        string
-=======
 	roots                 map[string]dbRoot
 	workingSets           map[string]ref.WorkingSetRef
 	dbDatas               map[string]env.DbData
 	editSessions          map[string]*editor.TableEditSession
 	dirty                 map[string]bool
+	batchMode 	 commitBehavior
 	Username              string
 	Email                 string
 	tempTableRoots        map[string]*doltdb.RootValue
 	tempTableEditSessions map[string]*editor.TableEditSession
->>>>>>> 2b20ecf6
 }
 
 var _ sql.Session = &DoltSession{}
