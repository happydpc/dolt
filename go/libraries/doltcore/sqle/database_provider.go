--- conflicted
+++ resolved
@@ -119,8 +119,7 @@
 		dbFactoryUrl = doltdb.InMemDoltDB
 	}
 
-<<<<<<< HEAD
-	return DoltDatabaseProvider{
+	return &DoltDatabaseProvider{
 		dbLocations:            dbLocations,
 		databases:              dbs,
 		functions:              funcs,
@@ -132,19 +131,6 @@
 		InitDatabaseHook:       ConfigureReplicationDatabaseHook,
 		isStandby:              new(bool),
 		droppedDatabaseManager: newDroppedDatabaseManager(fs),
-=======
-	return &DoltDatabaseProvider{
-		dbLocations:        dbLocations,
-		databases:          dbs,
-		functions:          funcs,
-		externalProcedures: externalProcedures,
-		mu:                 &sync.RWMutex{},
-		fs:                 fs,
-		defaultBranch:      defaultBranch,
-		dbFactoryUrl:       dbFactoryUrl,
-		InitDatabaseHook:   ConfigureReplicationDatabaseHook,
-		isStandby:          new(bool),
->>>>>>> c467bb2a
 	}, nil
 }
 
