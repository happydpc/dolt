--- conflicted
+++ resolved
@@ -189,7 +189,13 @@
 	return dbs
 }
 
-<<<<<<< HEAD
+func (d *DoltHarness) NewReadOnlyDatabases(names ...string) (dbs []sql.ReadOnlyDatabase) {
+	for _, db := range d.NewDatabases(names...) {
+		dbs = append(dbs, sqle.ReadOnlyDatabase{Database: db.(sqle.Database)})
+	}
+	return
+}
+
 func getDbState(t *testing.T, db sql.Database, dEnv *env.DoltEnv) sqle.InitialDbState {
 	ctx := context.Background()
 
@@ -206,13 +212,6 @@
 		WorkingSet: ws,
 		DbData:     dEnv.DbData(),
 	}
-=======
-func (d *DoltHarness) NewReadOnlyDatabases(names ...string) (dbs []sql.ReadOnlyDatabase) {
-	for _, db := range d.NewDatabases(names...) {
-		dbs = append(dbs, sqle.ReadOnlyDatabase{Database: db.(sqle.Database)})
-	}
-	return
->>>>>>> 6c287b25
 }
 
 func (d *DoltHarness) NewTable(db sql.Database, name string, schema sql.Schema) (sql.Table, error) {
