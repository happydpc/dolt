--- conflicted
+++ resolved
@@ -106,14 +106,8 @@
 }
 
 // TODO forcing a commit with a constrain violation should warn users that subsequest
-<<<<<<< HEAD
-//
-//	FF merges will not surface constraint violations on their own; constraint verify --all
-//	is required to reify violations.
-=======
 // FF merges will not surface constraint violations on their own; constraint verify --all
 // is required to reify violations.
->>>>>>> 59b8d649
 func MergeCommitSpec(ctx context.Context, dEnv *env.DoltEnv, spec *MergeSpec) (map[string]*MergeStats, error) {
 	if ok, err := spec.HeadC.CanFastForwardTo(ctx, spec.MergeC); err != nil && !errors.Is(err, doltdb.ErrUpToDate) {
 		return nil, err
