// Copyright 2019 Dolthub, Inc.
//
// Licensed under the Apache License, Version 2.0 (the "License");
// you may not use this file except in compliance with the License.
// You may obtain a copy of the License at
//
//     http://www.apache.org/licenses/LICENSE-2.0
//
// Unless required by applicable law or agreed to in writing, software
// distributed under the License is distributed on an "AS IS" BASIS,
// WITHOUT WARRANTIES OR CONDITIONS OF ANY KIND, either express or implied.
// See the License for the specific language governing permissions and
// limitations under the License.
//
// This file incorporates work covered by the following copyright and
// permission notice:
//
// Copyright 2016 Attic Labs, Inc. All rights reserved.
// Licensed under the Apache License, version 2.0:
// http://www.apache.org/licenses/LICENSE-2.0

package types

import (
	"context"
	"errors"
	"fmt"
	"runtime"
	"sync"

	"golang.org/x/sync/errgroup"

	"github.com/dolthub/dolt/go/store/chunks"
	"github.com/dolthub/dolt/go/store/d"
	"github.com/dolthub/dolt/go/store/hash"
	"github.com/dolthub/dolt/go/store/util/sizecache"
)

type HashFilterFunc func(context.Context, hash.HashSet) (hash.HashSet, error)

func unfilteredHashFunc(_ context.Context, hs hash.HashSet) (hash.HashSet, error) {
	return hs, nil
}

// ValueReader is an interface that knows how to read Noms Values, e.g.
// datas/Database. Required to avoid import cycle between this package and the
// package that implements Value reading.
type ValueReader interface {
	Format() *NomsBinFormat
	ReadValue(ctx context.Context, h hash.Hash) (Value, error)
	ReadManyValues(ctx context.Context, hashes hash.HashSlice) (ValueSlice, error)
}

// ValueWriter is an interface that knows how to write Noms Values, e.g.
// datas/Database. Required to avoid import cycle between this package and the
// package that implements Value writing.
type ValueWriter interface {
	WriteValue(ctx context.Context, v Value) (Ref, error)
}

// ValueReadWriter is an interface that knows how to read and write Noms
// Values, e.g. datas/Database. Required to avoid import cycle between this
// package and the package that implements Value read/writing.
type ValueReadWriter interface {
	ValueReader
	ValueWriter
}

// ValueStore provides methods to read and write Noms Values to a ChunkStore.
// It minimally validates Values as they're written, but does not guarantee
// that these Values are persisted through the ChunkStore until a subsequent
// Flush.
// Currently, WriteValue validates the following properties of a Value v:
// - v can be correctly serialized and its Ref taken
type ValueStore struct {
<<<<<<< HEAD
	cs                   chunks.ChunkStore
	validateContentAddr  bool
	decodedChunks        *sizecache.SizeCache
	nbf                  *NomsBinFormat

	gcMu       sync.Mutex
	gcCond     *sync.Cond
	gcState    gcState
	gcOut      int
	gcNewAddrs hash.HashSet
=======
	cs                  chunks.ChunkStore
	validateContentAddr bool
	decodedChunks       *sizecache.SizeCache
	nbf                 *NomsBinFormat

	gcMu    sync.RWMutex
	gcCond  *sync.Cond
	doingGC bool
>>>>>>> 4e8c7fa4

	versOnce sync.Once
}

type gcState int

const (
	gcState_NoGC   gcState = 0
	gcState_NewGen         = iota
	gcState_OldGen
	gcState_Finalizing
)

func AddrsFromNomsValue(ctx context.Context, c chunks.Chunk, nbf *NomsBinFormat) (addrs hash.HashSet, err error) {
	addrs = hash.NewHashSet()
	if NomsKind(c.Data()[0]) == SerialMessageKind {
		err = SerialMessage(c.Data()).WalkAddrs(nbf, func(a hash.Hash) error {
			addrs.Insert(a)
			return nil
		})
		return
	}

	err = walkRefs(c.Data(), nbf, func(r Ref) error {
		addrs.Insert(r.TargetHash())
		return nil
	})
	return
}

func (lvs *ValueStore) getAddrs(ctx context.Context, c chunks.Chunk) (hash.HashSet, error) {
	return AddrsFromNomsValue(ctx, c, lvs.nbf)
}

const (
	defaultDecodedChunksSize = 1 << 25 // 32MB
	defaultPendingPutMax     = 1 << 28 // 256MB

	gcBuffSize = 16
)

// newTestValueStore creates a simple struct that satisfies ValueReadWriter
// and is backed by a chunks.TestStore. Used for testing noms.
func newTestValueStore() *ValueStore {
	ts := &chunks.TestStorage{}
	return NewValueStore(ts.NewViewWithDefaultFormat())
}

func newTestValueStore_LD_1() *ValueStore {
	ts := &chunks.TestStorage{}
	return NewValueStore(ts.NewView())
}

// NewMemoryValueStore creates a simple struct that satisfies ValueReadWriter
// and is backed by a chunks.TestStore. Used for dolt operations outside of noms.
func NewMemoryValueStore() *ValueStore {
	ts := &chunks.TestStorage{}
	return NewValueStore(ts.NewViewWithDefaultFormat())
}

// NewValueStore returns a ValueStore instance that owns the provided
// ChunkStore and manages its lifetime. Calling Close on the returned
// ValueStore will Close() cs.
func NewValueStore(cs chunks.ChunkStore) *ValueStore {
	return newValueStoreWithCacheAndPending(cs, defaultDecodedChunksSize, defaultPendingPutMax)
}

func newValueStoreWithCacheAndPending(cs chunks.ChunkStore, cacheSize, pendingMax uint64) *ValueStore {
	vs := &ValueStore{
<<<<<<< HEAD
		cs: cs,

		decodedChunks:        sizecache.New(cacheSize),
		versOnce:             sync.Once{},
		gcNewAddrs:           make(hash.HashSet),
=======
		cs:            cs,
		decodedChunks: sizecache.New(cacheSize),
		versOnce:      sync.Once{},
>>>>>>> 4e8c7fa4
	}
	vs.gcCond = sync.NewCond(&vs.gcMu)
	return vs
}

func (lvs *ValueStore) expectVersion() {
	dataVersion := lvs.cs.Version()
	nbf, err := GetFormatForVersionString(dataVersion)
	if err != nil {
		panic(err)
	}
	lvs.nbf = nbf
}

func (lvs *ValueStore) SetValidateContentAddresses(validate bool) {
	lvs.validateContentAddr = validate
}

func (lvs *ValueStore) ChunkStore() chunks.ChunkStore {
	return lvs.cs
}

func (lvs *ValueStore) Format() *NomsBinFormat {
	lvs.versOnce.Do(lvs.expectVersion)
	return lvs.nbf
}

// ReadValue reads and decodes a value from lvs. It is not considered an error
// for the requested chunk to be empty; in this case, the function simply
// returns nil.
func (lvs *ValueStore) ReadValue(ctx context.Context, h hash.Hash) (Value, error) {
	lvs.versOnce.Do(lvs.expectVersion)
	if v, ok := lvs.decodedChunks.Get(h); ok {
		d.PanicIfTrue(v == nil)
		nv := v.(Value)
		return nv, nil
	}

<<<<<<< HEAD
	var err error
=======
>>>>>>> 4e8c7fa4
	chunk, err := lvs.cs.Get(ctx, h)
	if err != nil {
		return nil, err
	}
	if chunk.IsEmpty() {
		return nil, nil
	}

	v, err := DecodeValue(chunk, lvs)
	if err != nil {
		return nil, err
	}

	if v == nil {
		return nil, errors.New("decoded value is empty")
	}

	if lvs.validateContentAddr {
		if err = validateContentAddress(lvs.nbf, h, v); err != nil {
			return nil, err
		}
	}

	lvs.decodedChunks.Add(h, uint64(len(chunk.Data())), v)
	return v, nil
}

// ReadManyValues reads and decodes Values indicated by |hashes| from lvs and
// returns the found Values in the same order. Any non-present Values will be
// represented by nil.
func (lvs *ValueStore) ReadManyValues(ctx context.Context, hashes hash.HashSlice) (ValueSlice, error) {
	lvs.versOnce.Do(lvs.expectVersion)
	decode := func(h hash.Hash, chunk *chunks.Chunk) (Value, error) {
		v, ferr := DecodeValue(*chunk, lvs)

		if ferr != nil {
			return nil, ferr
		}

		if v == nil {
			return nil, errors.New("decoded value is empty")
		}
		if lvs.validateContentAddr {
			if err := validateContentAddress(lvs.nbf, h, v); err != nil {
				return nil, err
			}
		}

		lvs.decodedChunks.Add(h, uint64(len(chunk.Data())), v)
		return v, nil
	}

	foundValues := make(map[hash.Hash]Value, len(hashes))

	// First, see which hashes can be found in either the Value cache or bufferedChunks.
	// Put the rest into a new HashSet to be requested en masse from the ChunkStore.
	remaining := hash.HashSet{}
	for _, h := range hashes {
		if v, ok := lvs.decodedChunks.Get(h); ok {
			d.PanicIfTrue(v == nil)
			nv := v.(Value)
			foundValues[h] = nv
<<<<<<< HEAD
		} else {
			remaining.Insert(h)
		}
=======
			continue
		}
		remaining.Insert(h)
>>>>>>> 4e8c7fa4
	}

	if len(remaining) != 0 {
		mu := new(sync.Mutex)
		var decodeErr error
		err := lvs.cs.GetMany(ctx, remaining, func(ctx context.Context, c *chunks.Chunk) {
			mu.Lock()
			defer mu.Unlock()
			if decodeErr != nil {
				return
			}
			h := c.Hash()
			foundValues[h], decodeErr = decode(h, c)
		})
		if err != nil {
			return nil, err
		}
		if decodeErr != nil {
			return nil, decodeErr
		}
	}

	rv := make(ValueSlice, len(hashes))
	for i, h := range hashes {
		rv[i] = foundValues[h]
	}
	return rv, nil
}

// WriteValue takes a Value, schedules it to be written it to lvs, and returns
// an appropriately-typed types.Ref. v is not guaranteed to be actually
// written until after Flush().
func (lvs *ValueStore) WriteValue(ctx context.Context, v Value) (Ref, error) {
	lvs.versOnce.Do(lvs.expectVersion)
	d.PanicIfFalse(v != nil)

	c, err := EncodeValue(v, lvs.nbf)

	if err != nil {
		return Ref{}, err
	}

	if c.IsEmpty() {
		return Ref{}, errors.New("value encoded to empty chunk")
	}

	h := c.Hash()
	height, err := maxChunkHeight(lvs.nbf, v)

	if err != nil {
		return Ref{}, err
	}

	height++
	t, err := TypeOf(v)

	if err != nil {
		return Ref{}, err
	}

	r, err := constructRef(lvs.nbf, h, t, height)
	if err != nil {
		return Ref{}, err
	}

	err = lvs.cs.Put(ctx, c, lvs.getAddrs)
	if err != nil {
		return Ref{}, err
	}

	return r, nil
}

func (lvs *ValueStore) Root(ctx context.Context) (hash.Hash, error) {
	root, err := lvs.cs.Root(ctx)
	if err != nil {
		return hash.Hash{}, err
	}
	return root, nil
}

func (lvs *ValueStore) Rebase(ctx context.Context) error {
	return lvs.cs.Rebase(ctx)
}

<<<<<<< HEAD
// Call with lvs.gcMu locked. Blocks until gcState == gcState_NoGC,
// releasing the lock while blocked.
//
// Returns with the lock held and gcState == gcState_NoGC.
func (lvs *ValueStore) waitForNoGC() {
	for lvs.gcState != gcState_NoGC {
=======
// Call with lvs.bufferMu locked. Blocks until doingGC == false, releasing the
// lock while we are blocked. Returns with the lock held, doingGC == false.
func (lvs *ValueStore) waitForGC() {
	for lvs.doingGC {
>>>>>>> 4e8c7fa4
		lvs.gcCond.Wait()
	}
}

// Call without lvs.gcMu locked.
//
<<<<<<< HEAD
// Will block the caller until gcState != gcState_Finalizing.
//
// When this function returns, ValueStore is guaranteed to be in a state such
// that lvs.gcAddChunk will not return ErrAddChunkMustBlock. This function
// returns a finalizer which must be called. gcAddChunk will not return
// MustBlock until after the finalizer which this function returns is called.
//
// The critical sections delimited by `waitForNotFinalizingGC` and its return
// value should fully enclose any critical section which takes `bufferMu`.
//
// These sections are coping with the fact that no call into NomsBlockStore
// while we hold `lvs.bufferMu` is allowed to see `ErrAddChunkMustBlock` or we
// will block with the lock held. While the lock is held, reads cannot
// progress, and the GC process will not complete.

func (lvs *ValueStore) waitForNotFinalizingGC() func() {
	lvs.gcMu.Lock()
	defer lvs.gcMu.Unlock()
	for lvs.gcState == gcState_Finalizing {
		lvs.gcCond.Wait()
	}
	lvs.gcOut += 1
	lvs.gcCond.Broadcast()
	return func() {
		lvs.gcMu.Lock()
		defer lvs.gcMu.Unlock()
		lvs.gcOut -= 1
=======
// When val == true, this routine will block until it has a unique opportunity
// to toggle doingGC from false to true while holding the lock.
func (lvs *ValueStore) toggleGC(val bool) {
	lvs.gcMu.Lock()
	defer lvs.gcMu.Unlock()
	if !val {
		if !lvs.doingGC {
			panic("tried to toggleGC to false while it was not true...")
		}
		lvs.doingGC = false
>>>>>>> 4e8c7fa4
		lvs.gcCond.Broadcast()
	}
}

<<<<<<< HEAD
// Call without lvs.gcMu held. Puts the ValueStore into its initial GC state,
// where it is collecting OldGen. gcAddChunk begins accumulating new gen addrs.
func (lvs *ValueStore) transitionToOldGenGC() {
	lvs.gcMu.Lock()
	defer lvs.gcMu.Unlock()
	lvs.waitForNoGC()
	lvs.gcState = gcState_OldGen
	lvs.gcCond.Broadcast()
}

// Call without lvs.gcMu held. Puts the ValueStore into the second in-progress
// GC state, where we are copying newgen to newgen. Returns all the novel
// addresses which were collected by lvs.gcAddChunk while we were collecting
// into the oldgen.
func (lvs *ValueStore) transitionToNewGenGC() hash.HashSet {
	lvs.gcMu.Lock()
	defer lvs.gcMu.Unlock()
	if lvs.gcState != gcState_OldGen {
		panic("attempt to transition to NewGenGC from state != OldGenGC.")
	}
	lvs.gcState = gcState_NewGen
	ret := lvs.gcNewAddrs
	lvs.gcNewAddrs = make(hash.HashSet)
	lvs.gcCond.Broadcast()
	return ret
}

// Call without lvs.gcMu held. Puts the ValueStore into the third and final
// in-progress GC state, where we are finalizing the newgen GC. Returns all the
// novel addresses which were collected by lvs.gcAddChunk. This function will
// block until all inprogress `waitForNotFinalizingGC()` critical sections are
// complete, and will take the accumulated addresses then.
//
// The attempt to start new critical sections will block because the gcState is
// already Finalizing, but existing critical sections run to completion and
// count down gcOut.
func (lvs *ValueStore) transitionToFinalizingGC() hash.HashSet {
	lvs.gcMu.Lock()
	defer lvs.gcMu.Unlock()
	if lvs.gcState != gcState_NewGen {
		panic("attempt to transition to FinalizingGC from state != NewGenGC.")
	}
	lvs.gcState = gcState_Finalizing
	for lvs.gcOut != 0 {
		lvs.gcCond.Wait()
	}
	ret := lvs.gcNewAddrs
	lvs.gcNewAddrs = make(hash.HashSet)
	lvs.gcCond.Broadcast()
	return ret
}

// Call without lvs.gcMu held. Transitions the ValueStore to the quiescent
// state where we are not running a GC. This is a valid transition from any
// gcState in the case of an error.
//
// gcOut is not reset here, because it is maintained by paired up increments
// and decrements which do not have to do with the gcState per se.
func (lvs *ValueStore) transitionToNoGC() {
	lvs.gcMu.Lock()
	defer lvs.gcMu.Unlock()
	if len(lvs.gcNewAddrs) > 0 {
		// In the case of an error during a GC, we transition to NoGC
		// and it's expected to drop these addresses.
		lvs.gcNewAddrs = make(hash.HashSet)
	}
	lvs.gcState = gcState_NoGC
	lvs.gcCond.Broadcast()
}

func (lvs *ValueStore) gcAddChunk(h hash.Hash) bool {
	lvs.gcMu.Lock()
	defer lvs.gcMu.Unlock()
	if lvs.gcState == gcState_NoGC {
		panic("ValueStore gcAddChunk called while no GC is ongoing")
	}
	if lvs.gcState == gcState_Finalizing && lvs.gcOut == 0 {
		return true
	}
	lvs.gcNewAddrs.Insert(h)
	return false
}

func (lvs *ValueStore) readAndResetNewGenToVisit() hash.HashSet {
	lvs.gcMu.Lock()
	defer lvs.gcMu.Unlock()
	if lvs.gcState == gcState_NewGen {
		ret := lvs.gcNewAddrs
		lvs.gcNewAddrs = make(hash.HashSet)
		return ret
	}
	return make(hash.HashSet)
}

// Commit attempts to Commit, updating the root to |current| (or
// keeping it the same as Root()). If the root has moved since this
// ValueStore was opened, or last Rebased(), it will return false and
// will have internally rebased. Until Commit() succeeds, no work of
// the ValueStore will be visible to other readers of the underlying
// ChunkStore.
func (lvs *ValueStore) Commit(ctx context.Context, current, last hash.Hash) (bool, error) {
	c := lvs.waitForNotFinalizingGC()
	defer c()
=======
// Commit flushes all bufferedChunks into the ChunkStore, with best-effort
// locality, and attempts to Commit, updating the root to |current| (or keeping
// it the same as Root()). If the root has moved since this ValueStore was
// opened, or last Rebased(), it will return false and will have internally
// rebased. Until Commit() succeeds, no work of the ValueStore will be visible
// to other readers of the underlying ChunkStore.
func (lvs *ValueStore) Commit(ctx context.Context, current, last hash.Hash) (bool, error) {
	lvs.gcMu.Lock()
	defer lvs.gcMu.Unlock()
	lvs.waitForGC()
>>>>>>> 4e8c7fa4

	success, err := lvs.cs.Commit(ctx, current, last)
	if err != nil {
		return false, err
	}
	if !success {
		return false, nil
	}

	return true, nil
}

func makeBatches(hss []hash.HashSet, count int) [][]hash.Hash {
	const maxBatchSize = 16384

	buffer := make([]hash.Hash, count)
	i := 0
	for _, hs := range hss {
		for h := range hs {
			buffer[i] = h
			i++
		}
	}

	numBatches := (count + (maxBatchSize - 1)) / maxBatchSize
	batchSize := count / numBatches

	res := make([][]hash.Hash, numBatches)
	for i := 0; i < numBatches; i++ {
		if i != numBatches-1 {
			res[i] = buffer[i*batchSize : (i+1)*batchSize]
		} else {
			res[i] = buffer[i*batchSize:]
		}
	}

	return res
}

// GC traverses the ValueStore from the root and removes unreferenced chunks from the ChunkStore
func (lvs *ValueStore) GC(ctx context.Context, oldGenRefs, newGenRefs hash.HashSet) error {
	lvs.versOnce.Do(lvs.expectVersion)

<<<<<<< HEAD
	lvs.transitionToOldGenGC()
	defer lvs.transitionToNoGC()

	if gcs, ok := lvs.cs.(chunks.GenerationalCS); ok {
		oldGen := gcs.OldGen()
		newGen := gcs.NewGen()
=======
	lvs.versOnce.Do(lvs.expectVersion)
>>>>>>> 4e8c7fa4

		err := newGen.BeginGC(lvs.gcAddChunk)
		if err != nil {
			return err
		}

		root, err := lvs.Root(ctx)
		if err != nil {
			newGen.EndGC()
			return err
		}

		if root == (hash.Hash{}) {
			// empty root
			newGen.EndGC()
			return nil
		}

		oldGenRefs, err = oldGen.HasMany(ctx, oldGenRefs)
		if err != nil {
			return err
		}

		newGenRefs.Insert(root)

		err = lvs.gc(ctx, oldGenRefs, oldGen.HasMany, newGen, oldGen, func() hash.HashSet {
			n := lvs.transitionToNewGenGC()
			newGenRefs.InsertAll(n)
			return make(hash.HashSet)
		})
		if err != nil {
			newGen.EndGC()
			return err
		}

		err = lvs.gc(ctx, newGenRefs, oldGen.HasMany, newGen, newGen, lvs.transitionToFinalizingGC)
		newGen.EndGC()
		if err != nil {
			return err
		}
	} else if collector, ok := lvs.cs.(chunks.ChunkStoreGarbageCollector); ok {
		extraNewGenRefs := lvs.transitionToNewGenGC()
		newGenRefs.InsertAll(extraNewGenRefs)
		newGenRefs.InsertAll(oldGenRefs)

		err := collector.BeginGC(lvs.gcAddChunk)
		if err != nil {
			return err
		}

		root, err := lvs.Root(ctx)
		if err != nil {
			collector.EndGC()
			return err
		}

		if root == (hash.Hash{}) {
			// empty root
			collector.EndGC()
			return nil
		}

		newGenRefs.Insert(root)

		err = lvs.gc(ctx, newGenRefs, unfilteredHashFunc, collector, collector, lvs.transitionToFinalizingGC)
		collector.EndGC()
		if err != nil {
			return err
		}
	} else {
		return chunks.ErrUnsupportedOperation
	}

	// TODO: The decodedChunks cache can potentially allow phantom reads of
	// already collected chunks until we clear it...
	lvs.decodedChunks.Purge()

	if tfs, ok := lvs.cs.(chunks.TableFileStore); ok {
		return tfs.PruneTableFiles(ctx)
	}

	return nil
}

func (lvs *ValueStore) gc(ctx context.Context,
	toVisit hash.HashSet,
	hashFilter HashFilterFunc,
	src, dest chunks.ChunkStoreGarbageCollector,
	finalize func() hash.HashSet) error {
	keepChunks := make(chan []hash.Hash, gcBuffSize)

	eg, ctx := errgroup.WithContext(ctx)
	eg.Go(func() error {
		return src.MarkAndSweepChunks(ctx, keepChunks, dest)
	})

	keepHashes := func(hs []hash.Hash) error {
		select {
		case keepChunks <- hs:
			return nil
		case <-ctx.Done():
			return ctx.Err()
		}
	}

	concurrency := runtime.GOMAXPROCS(0) - 1
	if concurrency < 1 {
		concurrency = 1
	}
	walker := newParallelRefWalker(ctx, lvs.nbf, concurrency)

	eg.Go(func() error {
		defer walker.Close()

		err := lvs.gcProcessRefs(ctx, toVisit, keepHashes, walker, hashFilter, finalize)
		if err != nil {
			return err
		}

		// NOTE: We do not defer this close here. When keepChunks
		// closes, it signals to NBSStore.MarkAndSweepChunks that we
		// are done walking the references. If gcProcessRefs returns an
		// error, we did not successfully walk all references and we do
		// not want MarkAndSweepChunks finishing its work, swapping
		// table files, etc. It would be racing with returning an error
		// here. Instead, we have returned the error above and that
		// will force it to fail when the errgroup ctx fails.
		close(keepChunks)
		return nil
	})

	return eg.Wait()
}

func (lvs *ValueStore) gcProcessRefs(ctx context.Context,
	initialToVisit hash.HashSet, keepHashes func(hs []hash.Hash) error,
	walker *parallelRefWalker, hashFilter HashFilterFunc,
	finalize func() hash.HashSet) error {
	visited := make(hash.HashSet)

	process := func(initialToVisit hash.HashSet) error {
		visited.InsertAll(initialToVisit)
		toVisitCount := len(initialToVisit)
		toVisit := []hash.HashSet{initialToVisit}
		for toVisitCount > 0 {
			batches := makeBatches(toVisit, toVisitCount)
			toVisit = make([]hash.HashSet, len(batches)+1)
			toVisitCount = 0
			for i, batch := range batches {
				if err := keepHashes(batch); err != nil {
					return err
				}

				vals, err := lvs.ReadManyValues(ctx, batch)
				if err != nil {
					return err
				}
				for i, v := range vals {
					if v == nil {
						return fmt.Errorf("gc failed, dangling reference requested %v", batch[i])
					}
				}

				hashes, err := walker.GetRefSet(visited, vals)
				if err != nil {
					return err
				}

				// continue processing
				hashes, err = hashFilter(ctx, hashes)
				if err != nil {
					return err
				}

				toVisit[i] = hashes
				toVisitCount += len(hashes)
			}
		}
		return nil
	}
	err := process(initialToVisit)
	if err != nil {
		return err
	}

<<<<<<< HEAD
	// We can accumulate hashes which which are already visited. We prune
	// those here.

	// Before we call finalize(), we can process the current set of
	// NewGenToVisit. NewGen -> Finalize is going to block writes until
	// we are done, so its best to keep it as small as possible.
	next := lvs.readAndResetNewGenToVisit()
	if len(next) > 0 {
		nextCopy := next.Copy()
		for h, _ := range nextCopy {
			if visited.Has(h) {
				next.Remove(h)
			}
		}
		next, err = hashFilter(ctx, next)
		if err != nil {
			return err
		}
		err = process(next)
		if err != nil {
			return err
		}
	}

	final := finalize()
	finalCopy := final.Copy()
	for h, _ := range finalCopy {
		if visited.Has(h) {
			final.Remove(h)
		}
	}
	finalCopy = nil
	final, err = hashFilter(ctx, final)
	if err != nil {
		return err
	}
	return process(final)
=======
	lvs.decodedChunks.Purge()

	return nil
>>>>>>> 4e8c7fa4
}

// Close closes the underlying ChunkStore
func (lvs *ValueStore) Close() error {
	return lvs.cs.Close()
}

func validateContentAddress(nbf *NomsBinFormat, h hash.Hash, v Value) (err error) {
	var actual hash.Hash
	actual, err = v.Hash(nbf)
	if err != nil {
		return
	} else if actual != h {
		err = fmt.Errorf("incorrect hash for value %s (%s != %s)",
			v.HumanReadableString(), actual.String(), h.String())
	}
	return
}<|MERGE_RESOLUTION|>--- conflicted
+++ resolved
@@ -73,18 +73,6 @@
 // Currently, WriteValue validates the following properties of a Value v:
 // - v can be correctly serialized and its Ref taken
 type ValueStore struct {
-<<<<<<< HEAD
-	cs                   chunks.ChunkStore
-	validateContentAddr  bool
-	decodedChunks        *sizecache.SizeCache
-	nbf                  *NomsBinFormat
-
-	gcMu       sync.Mutex
-	gcCond     *sync.Cond
-	gcState    gcState
-	gcOut      int
-	gcNewAddrs hash.HashSet
-=======
 	cs                  chunks.ChunkStore
 	validateContentAddr bool
 	decodedChunks       *sizecache.SizeCache
@@ -92,8 +80,9 @@
 
 	gcMu    sync.RWMutex
 	gcCond  *sync.Cond
-	doingGC bool
->>>>>>> 4e8c7fa4
+	gcState    gcState
+	gcOut      int
+	gcNewAddrs hash.HashSet
 
 	versOnce sync.Once
 }
@@ -163,17 +152,10 @@
 
 func newValueStoreWithCacheAndPending(cs chunks.ChunkStore, cacheSize, pendingMax uint64) *ValueStore {
 	vs := &ValueStore{
-<<<<<<< HEAD
-		cs: cs,
-
-		decodedChunks:        sizecache.New(cacheSize),
-		versOnce:             sync.Once{},
-		gcNewAddrs:           make(hash.HashSet),
-=======
 		cs:            cs,
 		decodedChunks: sizecache.New(cacheSize),
 		versOnce:      sync.Once{},
->>>>>>> 4e8c7fa4
+		gcNewAddrs:    make(hash.HashSet),
 	}
 	vs.gcCond = sync.NewCond(&vs.gcMu)
 	return vs
@@ -212,10 +194,6 @@
 		return nv, nil
 	}
 
-<<<<<<< HEAD
-	var err error
-=======
->>>>>>> 4e8c7fa4
 	chunk, err := lvs.cs.Get(ctx, h)
 	if err != nil {
 		return nil, err
@@ -278,15 +256,9 @@
 			d.PanicIfTrue(v == nil)
 			nv := v.(Value)
 			foundValues[h] = nv
-<<<<<<< HEAD
 		} else {
 			remaining.Insert(h)
 		}
-=======
-			continue
-		}
-		remaining.Insert(h)
->>>>>>> 4e8c7fa4
 	}
 
 	if len(remaining) != 0 {
@@ -372,26 +344,18 @@
 	return lvs.cs.Rebase(ctx)
 }
 
-<<<<<<< HEAD
 // Call with lvs.gcMu locked. Blocks until gcState == gcState_NoGC,
 // releasing the lock while blocked.
 //
 // Returns with the lock held and gcState == gcState_NoGC.
 func (lvs *ValueStore) waitForNoGC() {
 	for lvs.gcState != gcState_NoGC {
-=======
-// Call with lvs.bufferMu locked. Blocks until doingGC == false, releasing the
-// lock while we are blocked. Returns with the lock held, doingGC == false.
-func (lvs *ValueStore) waitForGC() {
-	for lvs.doingGC {
->>>>>>> 4e8c7fa4
 		lvs.gcCond.Wait()
 	}
 }
 
 // Call without lvs.gcMu locked.
 //
-<<<<<<< HEAD
 // Will block the caller until gcState != gcState_Finalizing.
 //
 // When this function returns, ValueStore is guaranteed to be in a state such
@@ -419,23 +383,10 @@
 		lvs.gcMu.Lock()
 		defer lvs.gcMu.Unlock()
 		lvs.gcOut -= 1
-=======
-// When val == true, this routine will block until it has a unique opportunity
-// to toggle doingGC from false to true while holding the lock.
-func (lvs *ValueStore) toggleGC(val bool) {
-	lvs.gcMu.Lock()
-	defer lvs.gcMu.Unlock()
-	if !val {
-		if !lvs.doingGC {
-			panic("tried to toggleGC to false while it was not true...")
-		}
-		lvs.doingGC = false
->>>>>>> 4e8c7fa4
 		lvs.gcCond.Broadcast()
 	}
 }
 
-<<<<<<< HEAD
 // Call without lvs.gcMu held. Puts the ValueStore into its initial GC state,
 // where it is collecting OldGen. gcAddChunk begins accumulating new gen addrs.
 func (lvs *ValueStore) transitionToOldGenGC() {
@@ -539,18 +490,6 @@
 func (lvs *ValueStore) Commit(ctx context.Context, current, last hash.Hash) (bool, error) {
 	c := lvs.waitForNotFinalizingGC()
 	defer c()
-=======
-// Commit flushes all bufferedChunks into the ChunkStore, with best-effort
-// locality, and attempts to Commit, updating the root to |current| (or keeping
-// it the same as Root()). If the root has moved since this ValueStore was
-// opened, or last Rebased(), it will return false and will have internally
-// rebased. Until Commit() succeeds, no work of the ValueStore will be visible
-// to other readers of the underlying ChunkStore.
-func (lvs *ValueStore) Commit(ctx context.Context, current, last hash.Hash) (bool, error) {
-	lvs.gcMu.Lock()
-	defer lvs.gcMu.Unlock()
-	lvs.waitForGC()
->>>>>>> 4e8c7fa4
 
 	success, err := lvs.cs.Commit(ctx, current, last)
 	if err != nil {
@@ -594,16 +533,12 @@
 func (lvs *ValueStore) GC(ctx context.Context, oldGenRefs, newGenRefs hash.HashSet) error {
 	lvs.versOnce.Do(lvs.expectVersion)
 
-<<<<<<< HEAD
 	lvs.transitionToOldGenGC()
 	defer lvs.transitionToNoGC()
 
 	if gcs, ok := lvs.cs.(chunks.GenerationalCS); ok {
 		oldGen := gcs.OldGen()
 		newGen := gcs.NewGen()
-=======
-	lvs.versOnce.Do(lvs.expectVersion)
->>>>>>> 4e8c7fa4
 
 		err := newGen.BeginGC(lvs.gcAddChunk)
 		if err != nil {
@@ -789,7 +724,6 @@
 		return err
 	}
 
-<<<<<<< HEAD
 	// We can accumulate hashes which which are already visited. We prune
 	// those here.
 
@@ -827,11 +761,6 @@
 		return err
 	}
 	return process(final)
-=======
-	lvs.decodedChunks.Purge()
-
-	return nil
->>>>>>> 4e8c7fa4
 }
 
 // Close closes the underlying ChunkStore
