--- conflicted
+++ resolved
@@ -178,7 +178,7 @@
 @test "sql-local-remote: test 'status' and switch between server/no server" {
   start_sql_server defaultDB
 
-  run dolt --user dolt status
+  run dolt --user dolt --password "" status
   [ "$status" -eq 0 ] || false
   [[ "$output" =~ "On branch main" ]] || false
   [[ "$output" =~ "Changes to be committed:" ]] || false
@@ -194,7 +194,7 @@
   ! [[ "$output" =~ "   new table:        generated_foo" ]] || false
   remoteOutput=$output
 
-  run dolt --user dolt status --ignored
+  run dolt --user dolt --password "" status --ignored
   [ "$status" -eq 0 ] || false
   [[ "$output" =~ "On branch main" ]] || false
   [[ "$output" =~ "Changes to be committed:" ]] || false
@@ -226,41 +226,6 @@
   [[ "$remoteIgnoredOutput" == "$localIgnoredOutput" ]] || false
 }
 
-<<<<<<< HEAD
-    run dolt --user dolt --password "" status
-    [ "$status" -eq 0 ] || false
-    [[ "$output" =~ "On branch main" ]] || false
-    [[ "$output" =~ "Changes to be committed:" ]] || false
-    [[ "$output" =~ "  (use \"dolt reset <table>...\" to unstage)" ]] || false
-    [[ "$output" =~ "	modified:         table1" ]] || false
-    [[ "$output" =~ "Changes not staged for commit:" ]] || false
-    [[ "$output" =~ "  (use \"dolt add <table>\" to update what will be committed)" ]] || false
-    [[ "$output" =~ "  (use \"dolt checkout <table>\" to discard changes in working directory)" ]] || false
-    [[ "$output" =~ "	modified:         table2" ]] || false
-    [[ "$output" =~ "Untracked tables:" ]] || false
-    [[ "$output" =~ "  (use \"dolt add <table>\" to include in what will be committed)" ]] || false
-    [[ "$output" =~ "	new table:        table3" ]] || false
-    ! [[ "$output" =~ "   new table:        generated_foo" ]] || false
-    remoteOutput=$output
-
-    run dolt --user dolt --password "" status --ignored
-    [ "$status" -eq 0 ] || false
-    [[ "$output" =~ "On branch main" ]] || false
-    [[ "$output" =~ "Changes to be committed:" ]] || false
-    [[ "$output" =~ "  (use \"dolt reset <table>...\" to unstage)" ]] || false
-    [[ "$output" =~ "	modified:         table1" ]] || false
-    [[ "$output" =~ "Changes not staged for commit:" ]] || false
-    [[ "$output" =~ "  (use \"dolt add <table>\" to update what will be committed)" ]] || false
-    [[ "$output" =~ "  (use \"dolt checkout <table>\" to discard changes in working directory)" ]] || false
-    [[ "$output" =~ "	modified:         table2" ]] || false
-    [[ "$output" =~ "Untracked tables:" ]] || false
-    [[ "$output" =~ "  (use \"dolt add <table>\" to include in what will be committed)" ]] || false
-    [[ "$output" =~ "	new table:        table3" ]] || false
-    [[ "$output" =~ "Ignored tables:" ]] || false
-    [[ "$output" =~ "  (use \"dolt add -f <table>\" to include in what will be committed)" ]] || false
-    [[ "$output" =~ "	new table:        generated_foo" ]] || false
-    remoteIgnoredOutput=$output
-=======
 @test "sql-local-remote: verify dolt commit behavior is identical in switch between server/no server" {
     cd altDB
     dolt sql -q "create table test1 (pk int primary key)"
@@ -273,7 +238,6 @@
     run dolt --verbose-engine-setup --user dolt commit -m "committing remotely"
     [ "$status" -eq 0 ]
     [[ "$output" =~ "committing remotely" ]] || false
->>>>>>> 5bc80d19
 
     stop_sql_server 1
 
@@ -282,13 +246,18 @@
     [ "$status" -eq 0 ]
     [[ "$output" =~ "committing remotely" ]] || false
 
-<<<<<<< HEAD
-    run dolt --user dolt --password "" status --ignored
-    [ "$status" -eq 0 ] || false
-    localIgnoredOutput=$output
-
-    [[ "$remoteOutput" == "$localOutput" ]] || false
-    [[ "$remoteIgnoredOutput" == "$localIgnoredOutput" ]] || false
+    run dolt add test2
+    [ "$status" -eq 0 ]
+    cd ..
+
+    run dolt --verbose-engine-setup commit -m "committing locally"
+    [ "$status" -eq 0 ]
+    [[ "$output" =~ "starting local mode" ]] || false
+
+    cd altDB
+    run dolt log
+    [ "$status" -eq 0 ]
+    [[ "$output" =~ "committing locally" ]] || false
 }
 
 @test "sql-local-remote: check that the --password argument is used when talking to a server and ignored with local" {
@@ -441,18 +410,4 @@
     run dolt sql -q "show tables"
     [ "$status" -eq 1 ]
     [[ "$output" =~ "When a password is provided, a user must also be provided" ]] || false
-=======
-    run dolt add test2
-    [ "$status" -eq 0 ]
-    cd ..
-
-    run dolt --verbose-engine-setup commit -m "committing locally"
-    [ "$status" -eq 0 ]
-    [[ "$output" =~ "starting local mode" ]] || false
-
-    cd altDB
-    run dolt log
-    [ "$status" -eq 0 ]
-    [[ "$output" =~ "committing locally" ]] || false
->>>>>>> 5bc80d19
 }